--- conflicted
+++ resolved
@@ -1,9 +1,4 @@
 from __future__ import unicode_literals, division, absolute_import
-<<<<<<< HEAD
-from builtins import object
-from nose.tools import assert_true
-=======
->>>>>>> 577ccb1c
 from flexget.plugin import get_plugin_by_name
 
 
