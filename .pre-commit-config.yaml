default_language_version:
  python: python3
repos:
- repo: https://github.com/charliermarsh/ruff-pre-commit
<<<<<<< HEAD
  rev: 'v0.0.265'
=======
  rev: 'v0.0.269'
>>>>>>> 25ecfe65
  hooks:
    - id: ruff
      args: [ --fix, --exit-non-zero-on-fix ]
- repo: https://github.com/psf/black
  rev: 23.3.0
  hooks:
  - id: black
- repo: https://github.com/python-poetry/poetry
<<<<<<< HEAD
  rev: '1.4.0'
=======
  rev: '1.5.0'
>>>>>>> 25ecfe65
  hooks:
    - id: poetry-check
    - id: poetry-lock
      name: poetry-lock-check
      files: ^pyproject\.toml|poetry\.lock$
      args: ["--check"]
    - id: poetry-export
      args: ["-f", "requirements.txt", "-o", "requirements.txt", "--without-hashes"]
    - id: poetry-export
      args: ["--only", "release", "-f", "requirements.txt", "-o", "requirements-release.txt", "--without-hashes"]
    - id: poetry-export
      args: ["--only", "dev", "-f", "requirements.txt", "-o", "dev-requirements.txt", "--without-hashes"]
    - id: poetry-export
      args: ["--only", "plugin-test", "-f", "requirements.txt", "-o", "dev-requirements-extras.txt", "--without-hashes"]
    - id: poetry-export
      args: ["--with", "docker", "-f", "requirements.txt", "-o", "requirements-docker.txt", "--without-hashes"]
ci:
  autofix_prs: true
  autoupdate_branch: develop
  autoupdate_schedule: weekly<|MERGE_RESOLUTION|>--- conflicted
+++ resolved
@@ -2,11 +2,7 @@
   python: python3
 repos:
 - repo: https://github.com/charliermarsh/ruff-pre-commit
-<<<<<<< HEAD
-  rev: 'v0.0.265'
-=======
   rev: 'v0.0.269'
->>>>>>> 25ecfe65
   hooks:
     - id: ruff
       args: [ --fix, --exit-non-zero-on-fix ]
@@ -15,11 +11,7 @@
   hooks:
   - id: black
 - repo: https://github.com/python-poetry/poetry
-<<<<<<< HEAD
-  rev: '1.4.0'
-=======
   rev: '1.5.0'
->>>>>>> 25ecfe65
   hooks:
     - id: poetry-check
     - id: poetry-lock
