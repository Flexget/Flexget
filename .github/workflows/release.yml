--- conflicted
+++ resolved
@@ -43,18 +43,13 @@
         PDM_PUBLISH_USERNAME: "__token__"
         PDM_PUBLISH_PASSWORD: ${{ secrets.pypi_token }}
       run: |
-<<<<<<< HEAD
         pdm run ./release.sh
-    - name: Prep Changelog
-=======
-        ./release.sh
     - name: Build Changelog
->>>>>>> f83dc15b
       id: changelog
       if: env.release_tag
       run: |
         echo 'CHANGELOG_BODY<<EOF' >> $GITHUB_ENV
-        python dev_tools.py get-changelog ${{ env.release_tag }} >> $GITHUB_ENV
+        pdm run python dev_tools.py get-changelog ${{ env.release_tag }} >> $GITHUB_ENV
         echo 'EOF' >> $GITHUB_ENV
     - name: Create GitHub Release
       uses: ncipollo/release-action@v1
