--- conflicted
+++ resolved
@@ -16,11 +16,7 @@
     runs-on: ${{ matrix.operating-system }}
     strategy:
       matrix:
-<<<<<<< HEAD
-        python-version: ["3.8", "3.9", "3.10", "3.11"]
-=======
         python-version: ["3.8", "3.9", "3.10", "3.11", "3.12"]
->>>>>>> 6d5d3db1
         operating-system: [ubuntu-latest] # TODO: Fix a couple tests and enable windows. windows-latest
       fail-fast: false
     env:
