name: Docker Image CI

on:
  push:
    branches:
      - develop
    tags:
      - v*.*.*
  pull_request:
    branches:
      - "*"

permissions: {}

jobs:
  build:
    permissions:
      contents: read # to fetch code (actions/checkout)
      packages: write # to push to ghcr.io

    runs-on: ubuntu-latest
    steps:
      - uses: actions/checkout@v3

      - name: Setup QEMU
        uses: docker/setup-qemu-action@v2

      - name: Setup Docker Buildx
        id: buildx
        uses: docker/setup-buildx-action@v2

      - name: Log in to Docker Hub
        if: github.event_name != 'pull_request'
        uses: docker/login-action@v2
        with:
          username: ${{ secrets.DOCKERHUB_USERNAME }}
          password: ${{ secrets.DOCKERHUB_PASSWORD }}

      - name: Login to GitHub Container Registry
        uses: docker/login-action@v2
        if: github.event_name == 'push'
        with:
          registry: ghcr.io
          username: ${{ github.actor }}
          password: ${{ github.token }}

      - name: Docker metadata
        id: meta
        uses: docker/metadata-action@v4
        with:
          images: |
            flexget/flexget
            ghcr.io/flexget/flexget
          tags: |
            type=semver,pattern={{version}}
            type=semver,pattern={{major}}.{{minor}}
            type=semver,pattern={{major}}
            type=ref,event=branch

      - name: Build Base Docker Image
        id: docker_build
        uses: docker/build-push-action@v4
        with:
          context: ./
          file: ./Dockerfile
          builder: ${{ steps.buildx.output.name }}
          push: ${{ github.event_name == 'push' && github.ref != 'refs/heads/master' }}
<<<<<<< HEAD
          platforms: linux/amd64
          provenance: false
=======
          platforms: linux/amd64,linux/arm64,linux/386,linux/arm/v7,linux/arm/v6
>>>>>>> 93aea8bf
          tags: ${{ steps.meta.outputs.tags }}
          labels: ${{ steps.meta.outputs.labels }}
          cache-from: type=gha, scope=${{ github.workflow }}
          cache-to: type=gha, scope=${{ github.workflow }}<|MERGE_RESOLUTION|>--- conflicted
+++ resolved
@@ -65,12 +65,8 @@
           file: ./Dockerfile
           builder: ${{ steps.buildx.output.name }}
           push: ${{ github.event_name == 'push' && github.ref != 'refs/heads/master' }}
-<<<<<<< HEAD
-          platforms: linux/amd64
+          platforms: linux/amd64,linux/arm64,linux/386,linux/arm/v7,linux/arm/v6
           provenance: false
-=======
-          platforms: linux/amd64,linux/arm64,linux/386,linux/arm/v7,linux/arm/v6
->>>>>>> 93aea8bf
           tags: ${{ steps.meta.outputs.tags }}
           labels: ${{ steps.meta.outputs.labels }}
           cache-from: type=gha, scope=${{ github.workflow }}
