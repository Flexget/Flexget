language: python
cache: 
  pip: true
  directories:
  - ./flexget/ui/node_modules
  - ./flexget/ui/bower_components
sudo: false
python:
  - "2.7"
  - "3.3"
  - "3.4"
  - "3.5"
# Install libyaml for vcr speedup?
addons:
  apt:
    packages:
      - libyaml-dev
      - unrar
# command to install dependencies, e.g. pip install -r requirements.txt --use-mirrors
install:
  - pip install --upgrade pip
  - pip install .
  - pip install -r dev-requirements.txt
<<<<<<< HEAD
  - npm install ./flexget/ui  --prefix ./flexget/ui
  - ./flexget/ui/node_modules/bower/bin/bower install --config.cwd=./flexget/ui
=======
  - pip install -r dev-requirements-extras.txt
>>>>>>> bdba73ab
# command to run tests, e.g. python setup.py test
script:
  - ./flexget/ui/node_modules/karma/bin/karma start ./flexget/ui/karma.conf.js
 # - py.test --cov flexget --cov-report xml -n 3
after_success:
  #- python-codacy-coverage -r coverage.xml
  - cat webui-coverage.info | ./flexget/ui/node_modules/.bin/codacy-coverage
  #- node-codacy-coverage  -r web-ui coverage.info
env: VCR_RECORD_MODE=none
notifications:
  email: false
  webhooks:
    urls:
    - http://n.tkte.ch/h/343/-Sl5O1RgMVaGmIAJDbblXVIc
    - https://webhooks.gitter.im/e/45c2039915b8f75f1956
    on_success: change
    on_failure: always
    on_start: never<|MERGE_RESOLUTION|>--- conflicted
+++ resolved
@@ -21,12 +21,9 @@
   - pip install --upgrade pip
   - pip install .
   - pip install -r dev-requirements.txt
-<<<<<<< HEAD
   - npm install ./flexget/ui  --prefix ./flexget/ui
   - ./flexget/ui/node_modules/bower/bin/bower install --config.cwd=./flexget/ui
-=======
   - pip install -r dev-requirements-extras.txt
->>>>>>> bdba73ab
 # command to run tests, e.g. python setup.py test
 script:
   - ./flexget/ui/node_modules/karma/bin/karma start ./flexget/ui/karma.conf.js
