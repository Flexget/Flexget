from __future__ import print_function
import os
import io
import shutil
import zipfile
import fileinput

import requests
import click


def _get_version():
    with open('flexget/_version.py') as f:
        g = globals()
        l = {}
        exec (f.read(), g, l)  # pylint: disable=W0122
    if not l['__version__']:
        raise click.ClickException('Could not find __version__ from flexget/_version.py')
    return l['__version__']


@click.group()
def cli():
    pass


@cli.command()
def version():
    """Prints the version number of the source"""
    click.echo(_get_version())


@cli.command()
@click.argument('bump_type', type=click.Choice(['dev', 'release']))
def bump_version(bump_type):
    """Bumps version to the next release, or development version."""
    cur_ver = _get_version()
    click.echo('current version: %s' % cur_ver)
    ver_split = cur_ver.split('.')
    if 'dev' in ver_split[-1]:
        if bump_type == 'dev':
            # If this is already a development version, increment the dev count by 1
            ver_split[-1] = 'dev%d' % (int(ver_split[-1].strip('dev') or 0) + 1)
        else:
            # Just strip off dev tag for next release version
            ver_split = ver_split[:-1]
    else:
        # Increment the revision number by one
        if len(ver_split) == 2:
            # We don't have a revision number, assume 0
            ver_split.append('1')
        else:
            if 'b' in ver_split[2]:
                # beta version
                minor, beta = ver_split[-1].split('b')
                ver_split[-1] = '%sb%s' % (minor, int(beta) + 1)
            else:
                ver_split[-1] = str(int(ver_split[-1]) + 1)
        if bump_type == 'dev':
            ver_split.append('dev')
    new_version = '.'.join(ver_split)
    for line in fileinput.FileInput('flexget/_version.py', inplace=1):
        if line.startswith('__version__ ='):
            line = "__version__ = '%s'\n" % new_version
        print(line, end='')
    click.echo('new version: %s' % new_version)


@cli.command()
<<<<<<< HEAD
def build_webui():
    """Build webui for release packaging"""
    click.echo('Building webui v1...')
    cwd = os.path.join('flexget', 'ui', 'v1')

    # Cleanup previous builds
    click.echo('cleaning previous builds')
    for folder in ['bower_components', 'node_modules']:
        folder = os.path.join(cwd, folder)
        if os.path.exists(folder):
            click.echo('Deleting recursively {}'.format(folder))
            shutil.rmtree(folder)

    # Install npm packages
    click.echo('running `npm install`')
    subprocess.check_call('npm install', cwd=cwd, shell=True)

    # Install bower packages
    click.echo('running `bower install`')
    subprocess.check_call('bower install -p', cwd=cwd, shell=True)

    # Build the ui
    click.echo('running `gulp buildapp`')
    subprocess.check_call('gulp buildapp', cwd=cwd, shell=True)
=======
def bundle_webui():
    """Bundle webui for release packaging"""
    ui_path = os.path.join(os.path.dirname(os.path.realpath(__file__)), 'flexget', 'ui')

    def download_extract(url, dest_path):
        print(dest_path)
        r = requests.get(url)
        z = zipfile.ZipFile(io.BytesIO(r.content))
        z.extractall(dest_path)

    # WebUI V1
    click.echo('Bundle WebUI v1...')
    try:
        # Remove existing
        app_path = os.path.join(ui_path, 'v1', 'app')
        if os.path.exists(app_path):
            shutil.rmtree(app_path)
        download_extract('http://download.flexget.com/webui_v1.zip', os.path.join(ui_path, 'v1'))
    except IOError as e:
        click.echo('Unable to download and extract WebUI v1 due to %e' % str(e))
        raise click.Abort()

    # WebUI V2
    try:
        click.echo('Bundle WebUI v2...')
        # Remove existing
        app_path = os.path.join(ui_path, 'v2', 'dist')
        if os.path.exists(app_path):
            shutil.rmtree(app_path)
        ui_v2_artifacts = 'https://circleci.com/api/v1.1/project/github/Flexget/webui/latest/artifacts' \
                          '?circle-token=%s&branch=develop&filter=successful' % os.getenv('CIRCLE_API_TOKEN')

        r = requests.get(ui_v2_artifacts, headers={'Accept': 'application/json', 'User-Agent': 'curl/7.54.0', 'Accept-Encoding': 'test'})
        artifacts = r.json()

        # Should always be first entry
        download_extract(artifacts[0]['url'], os.path.join(ui_path, 'v2'))
    except (IOError, ValueError) as e:
        click.echo('Unable to download and extract WebUI v2 due to %s' % str(e))
        raise click.Abort()
>>>>>>> 961a2637


if __name__ == '__main__':
    cli()<|MERGE_RESOLUTION|>--- conflicted
+++ resolved
@@ -67,32 +67,6 @@
 
 
 @cli.command()
-<<<<<<< HEAD
-def build_webui():
-    """Build webui for release packaging"""
-    click.echo('Building webui v1...')
-    cwd = os.path.join('flexget', 'ui', 'v1')
-
-    # Cleanup previous builds
-    click.echo('cleaning previous builds')
-    for folder in ['bower_components', 'node_modules']:
-        folder = os.path.join(cwd, folder)
-        if os.path.exists(folder):
-            click.echo('Deleting recursively {}'.format(folder))
-            shutil.rmtree(folder)
-
-    # Install npm packages
-    click.echo('running `npm install`')
-    subprocess.check_call('npm install', cwd=cwd, shell=True)
-
-    # Install bower packages
-    click.echo('running `bower install`')
-    subprocess.check_call('bower install -p', cwd=cwd, shell=True)
-
-    # Build the ui
-    click.echo('running `gulp buildapp`')
-    subprocess.check_call('gulp buildapp', cwd=cwd, shell=True)
-=======
 def bundle_webui():
     """Bundle webui for release packaging"""
     ui_path = os.path.join(os.path.dirname(os.path.realpath(__file__)), 'flexget', 'ui')
@@ -133,7 +107,6 @@
     except (IOError, ValueError) as e:
         click.echo('Unable to download and extract WebUI v2 due to %s' % str(e))
         raise click.Abort()
->>>>>>> 961a2637
 
 
 if __name__ == '__main__':
