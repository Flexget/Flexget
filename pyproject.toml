--- conflicted
+++ resolved
@@ -74,11 +74,7 @@
 requests = ">=2.20.0"
 rich = ">=9.0.0"
 rpyc = ">=5.0,!=5.2.*,!=5.3.0"  # 5.2.1-5.3.0 cause a hang https://github.com/Flexget/Flexget/issues/3601
-<<<<<<< HEAD
-sqlalchemy = ">=1.3.10,<1.999"
-=======
 sqlalchemy = ">=2.0,<2.999"
->>>>>>> 25ecfe65
 # WebUI/API Deps
 cherrypy = ">=18.0.0"
 flask-compress = ">=1.2.1"
@@ -90,11 +86,7 @@
 packaging = ">=21.3"
 pyparsing = ">=2.4.7"
 werkzeug = ">=2.2.3"
-<<<<<<< HEAD
-zxcvbn-python = "^4.4.24"
-=======
 zxcvbn = "^4.4.24"
->>>>>>> 25ecfe65
 
 [tool.poetry.group.dev.dependencies]
 black = ">=18.9b0"
