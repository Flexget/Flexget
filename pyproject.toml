## Build settings
[project]
name = "FlexGet"
description = """\
    FlexGet is a program aimed to automate downloading or processing content (torrents, podcasts, etc.) from \
    different sources like RSS-feeds, html-pages, various sites and more.\
"""
readme = "README.rst"
<<<<<<< HEAD
requires-python = ">=3.8,<4.0"
=======
requires-python = ">=3.9"
>>>>>>> da78ee9d
authors = [
    { name = "Marko Koivusalo", email = "marko.koivusalo@gmail.com" },
    { name = "Chase Sterling", email = "chase.sterling@gmail.com" },
]
license = { file = "LICENSE" }
dynamic = ["version", "optional-dependencies"]
dependencies = [
    "apscheduler >=3.10.0",
    "beautifulsoup4 >=4.5",
    "colorama >=0.4.4",
    "feedparser >=6.0.2",
    "guessit >=3.4,<4.0",
    "html5lib >=0.11",
    "importlib-metadata >=3.6; python_version <'3.10'",  # TODO: remove this after we drop python3.9
    "jinja2 >=3.0,<4.0",
    "jsonschema >=2.0",
    "loguru >=0.4.1",
    "psutil >=5.8.0",
    "pynzb ~=0.1.0",
    "pyrss2gen ~=1.1",
    "python-dateutil ~=2.8",
    "pyyaml >=4.2b1",
    "rebulk >=2.0.0",
    "requests >=2.20.0",
    "rich >=9.0.0",
    "rpyc >=5.0,!=5.2.*,!=5.3.0",  # 5.2.1-5.3.0 cause a hang https://github.com/Flexget/Flexget/issues/3601
    "sqlalchemy >=2.0,<2.999",
    # TODO: urllib3 >=2 has changes that require vcr cassettes to be upgraded. Requirements of some of our deps (boto?)
    # require urllib3 <2 on python < 3.10. In order to not be running different versions of urllib on different
    # versions of python, this is pinned in our deps. This can be removed completely if the issue gets solved.
    # https://github.com/kevin1024/vcrpy/issues/719
    "urllib3 <2",
    # WebUI/API Deps
    "cherrypy >=18.0.0",
    "flask-compress >=1.2.1",
    "flask-cors >=2.1.2",
    "flask-login >=0.6.3",
    "flask-restx >=0.5.1",
    "flask >=0.7",
    "packaging >=21.3",
    "pyparsing >=2.4.7",
    "werkzeug >=2.2.3",
    "zxcvbn >=4.4.24",
    "pendulum >=3.0.0",
]

[dependency-groups]
dev = [
    "codacy-coverage >=1.2.18",
    "coverage >=6.0",
    "gitpython >=3.1.18",
    "pre-commit >=3.2.0",
    "pytest-cov >=3.0.0",
    "pytest-runner ~=6.0.0",
    "pytest-xdist >=2.4.0",
    "pytest >=6.2.4,<8",  # TODO: Tests break on pytest 8+, investigate why.
    "ruff >=0.6.0",
    "sphinx >=5.0.0",
    "vcrpy >=4.1.1",
    # docutils 0.21 cannot be installed with poetry
    # See https://github.com/python-poetry/poetry/issues/9293
    "docutils !=0.21",
]
release = [
    "build >=0.9.0",
    "click >=8.1.3",
    "twine >=3.6.0",
]
plugin-test = [
    # These are optional dependencies for plugins that have tests in the test suite
    "boto3 >=1.24.89",
    "plexapi >=4.13.1",
    "pysftp ~=0.2.9",
    "subliminal >= 2.0rc1",
]
docker = [
    "transmission-rpc ~=7.0",
    "qbittorrent-api ~=2024.0",
    "deluge-client ~=1.9",
    "cloudscraper >=1.2.69",
    "python-telegram-bot ~=12.8",
]

[project.urls]
"Homepage" = "https://flexget.com"
"Issue Tracker" = "https://github.com/Flexget/Flexget/issues"
"Repository" = "https://github.com/Flexget/Flexget"
"Forum" = "https://github.com/Flexget/Flexget/discussions"

[project.scripts]
flexget = "flexget:main"

[project.gui-scripts]
flexget-headless = "flexget:main"  # This is useful on Windows to avoid a cmd popup

[build-system]
<<<<<<< HEAD
requires = ["hatchling", "hatch-requirements-txt"]
build-backend = "hatchling.build"
=======
requires = ["setuptools"]
build-backend = "setuptools.build_meta"

[tool.setuptools.packages.find]
namespaces = true
include = ["flexget*"]
exclude = ["flexget.tests*"]

[tool.setuptools.package-data]
# Everything in our package directory should go in the dist
"*" = ["*.*"]

[tool.setuptools.dynamic]
version = {attr = "flexget._version.__version__"}
dependencies = {file = "requirements.txt"}


## Dependency settings
# Poetry is only being used for dependency managment. The other metadata in this section is not used, and just
# here to fulfil poetry's requirements.
[tool.poetry]
name = "flexget"
version = "0.0.0"
description = ""
authors = []

[tool.poetry.dependencies]
python = "^3.9"
apscheduler = ">=3.10.0"
beautifulsoup4 = ">=4.5"
colorama = ">=0.4.4"
feedparser = ">=6.0.2"
guessit = ">=3.4,<4.0"
html5lib = ">=0.11"
importlib-metadata = { version = ">=3.6", python = "<3.10" }  # TODO: remove this after we drop python3.9
jinja2 = ">=3.0,<4.0"
jsonschema = ">=2.0"
loguru = ">=0.4.1"
psutil = ">=5.8.0"
pynzb = "^0.1.0"
pyrss2gen = "^1.1"
python-dateutil = "^2.8.2"
pyyaml = ">=4.2b1"
rebulk = ">=2.0.0"
requests = ">=2.20.0"
rich = ">=9.0.0"
rpyc = ">=5.0,!=5.2.*,!=5.3.0"  # 5.2.1-5.3.0 cause a hang https://github.com/Flexget/Flexget/issues/3601
sqlalchemy = ">=2.0,<2.999"
# TODO: urllib3 >=2 has changes that require vcr cassettes to be upgraded. Requirements of some of our deps (boto?)
# require urllib3 <2 on python < 3.10. In order to not be running different versions of urllib on different
# versions of python, this is pinned in our deps. This can be removed completely if the issue gets solved.
# https://github.com/kevin1024/vcrpy/issues/719
urllib3 = "<2"
# WebUI/API Deps
cherrypy = ">=18.0.0"
flask-compress = ">=1.2.1"
flask-cors = ">=2.1.2"
flask-login = ">=0.6.3"
flask-restx = ">=0.5.1"
flask = ">=0.7"
packaging = ">=21.3"
pyparsing = ">=2.4.7"
werkzeug = ">=2.2.3"
zxcvbn = "^4.4.24"
pendulum = ">=3.0.0"

[tool.poetry.group.dev.dependencies]
codacy-coverage = ">=1.2.18"
coverage = ">=6.0"
gitpython = ">=3.1.18"
pre-commit = ">=3.2.0"
pytest-cov = ">=3.0.0"
pytest-runner = "^6.0.0"
pytest-xdist = ">=2.4.0"
pytest = ">=6.2.4"
ruff = ">=0.6.0"
sphinx = ">=5.0.0"
vcrpy = ">=4.1.1"
# docutils 0.21 cannot be installed with poetry
# See https://github.com/python-poetry/poetry/issues/9293
docutils = "!=0.21"

[tool.poetry.group.release.dependencies]
build = ">=0.9.0"
click = ">=8.1.3"
twine = ">=3.6.0"

[tool.poetry.group.plugin-test.dependencies]
# These are optional dependencies for plugins that have tests in the test suite
boto3 = ">=1.24.89"
plexapi = ">=4.13.1"
pysftp = "^0.2.9"
subliminal = ">= 2.0rc1"

[tool.poetry.group.docker.dependencies]
transmission-rpc = "^4.1.4 || ^7.0.0"
qbittorrent-api = "^2023.3.44 || ^2024.0.0"
deluge-client = "^1.9.0"
cloudscraper = "^1.2.69"
python-telegram-bot = {version = ">=21.9", extras = ["socks"]}

[tool.poetry.scripts]
flexget = 'flexget:main'
>>>>>>> da78ee9d

[tool.hatch.metadata.hooks.requirements_txt.optional-dependencies]
locked = ["requirements.txt"]

[tool.hatch.version]
path = "flexget/_version.py"

[tool.hatch.build]
skip-excluded-dirs = true

[tool.hatch.build.targets.sdist]
include = [
    "flexget/*",
    "/*requirements*.txt"
]
exclude = ["flexget/tests"]

## Other tool settings

[tool.pytest.ini_options]
addopts = '-p no:legacypath'
testpaths = ["flexget/tests"]

# We switched to using ruff for formatting, but leaving this in for now
# for anybody that's using black manually.
[tool.black]
line-length = 99
skip-string-normalization = true
target-version = ['py39', 'py310', 'py311', 'py312', 'py313']
# Only include files in /flexget/, or directly in project root
include = '^/(flexget/.*)?[^/]*\.pyi?$'
exclude = '''
(
  /(
      \.git
    | \.venv
    | \.idea
    | dist
    | flexget/ui
  )/
)
'''

[tool.ruff]
line-length = 99
extend-exclude = ["flexget/ui"]

[tool.ruff.lint]
select = ["C4", "E", "F", "I", "ISC", "PLE", "RUF", "TCH", "UP"]
ignore = [
    "E501",  # We leave line length up to black
    "E711", "E712",  # Comparisons to True/False/None are valid for sqlalchemy
    "ISC001",  # Ruff recommends disabling this when using the ruff formatter
    "PLE1205",  # Thinks we are using stdlib logging rather than loguru
    "RUF001",  # Some of these ambiguous unicode are in tests on purpose
    "RUF012", # Maybe can re-enable after https://github.com/astral-sh/ruff/issues/5243
]

[tool.ruff.lint.isort]
known-first-party = ['flexget']

[tool.ruff.format]
quote-style = "preserve"<|MERGE_RESOLUTION|>--- conflicted
+++ resolved
@@ -6,92 +6,87 @@
     different sources like RSS-feeds, html-pages, various sites and more.\
 """
 readme = "README.rst"
-<<<<<<< HEAD
-requires-python = ">=3.8,<4.0"
-=======
 requires-python = ">=3.9"
->>>>>>> da78ee9d
 authors = [
     { name = "Marko Koivusalo", email = "marko.koivusalo@gmail.com" },
     { name = "Chase Sterling", email = "chase.sterling@gmail.com" },
 ]
 license = { file = "LICENSE" }
-dynamic = ["version", "optional-dependencies"]
+dynamic = ["version"]
 dependencies = [
-    "apscheduler >=3.10.0",
-    "beautifulsoup4 >=4.5",
-    "colorama >=0.4.4",
-    "feedparser >=6.0.2",
-    "guessit >=3.4,<4.0",
-    "html5lib >=0.11",
-    "importlib-metadata >=3.6; python_version <'3.10'",  # TODO: remove this after we drop python3.9
-    "jinja2 >=3.0,<4.0",
-    "jsonschema >=2.0",
-    "loguru >=0.4.1",
-    "psutil >=5.8.0",
+    "apscheduler ~=3.11",
+    "beautifulsoup4 ~=4.12",
+    "colorama ~=0.4.6",
+    "feedparser ~=6.0",
+    "guessit ~=3.8",
+    "html5lib ~=1.1",
+    "importlib-metadata ~=8.5; python_version <'3.10'",  # TODO: remove this after we drop python3.9
+    "jinja2 ~=3.1",
+    "jsonschema ~=4.23",
+    "loguru ~=0.7.3",
+    "packaging ~=24.2",
+    "pendulum ~=3.0",
+    "psutil ~=6.1",
     "pynzb ~=0.1.0",
     "pyrss2gen ~=1.1",
-    "python-dateutil ~=2.8",
-    "pyyaml >=4.2b1",
-    "rebulk >=2.0.0",
-    "requests >=2.20.0",
-    "rich >=9.0.0",
-    "rpyc >=5.0,!=5.2.*,!=5.3.0",  # 5.2.1-5.3.0 cause a hang https://github.com/Flexget/Flexget/issues/3601
-    "sqlalchemy >=2.0,<2.999",
+    "python-dateutil ~=2.9",
+    "pyyaml ~=6.0",
+    "rebulk ~=3.2",
+    "requests ~=2.32",
+    "rich ~=13.9",
+    "rpyc ~=6.0",
+    "sqlalchemy ~=2.0",
     # TODO: urllib3 >=2 has changes that require vcr cassettes to be upgraded. Requirements of some of our deps (boto?)
     # require urllib3 <2 on python < 3.10. In order to not be running different versions of urllib on different
     # versions of python, this is pinned in our deps. This can be removed completely if the issue gets solved.
     # https://github.com/kevin1024/vcrpy/issues/719
     "urllib3 <2",
     # WebUI/API Deps
-    "cherrypy >=18.0.0",
-    "flask-compress >=1.2.1",
-    "flask-cors >=2.1.2",
-    "flask-login >=0.6.3",
-    "flask-restx >=0.5.1",
-    "flask >=0.7",
-    "packaging >=21.3",
-    "pyparsing >=2.4.7",
-    "werkzeug >=2.2.3",
-    "zxcvbn >=4.4.24",
-    "pendulum >=3.0.0",
+    "cherrypy ~=18.10",
+    "flask-compress ~=1.17",
+    "flask-cors ~=5.0",
+    "flask-login ~=0.6.3",
+    "flask-restx ~=1.3",
+    "flask ~=3.1",
+    "pyparsing ~=3.2",
+    "werkzeug ~=3.1",
+    "zxcvbn ~=4.4",
 ]
-
 [dependency-groups]
 dev = [
-    "codacy-coverage >=1.2.18",
-    "coverage >=6.0",
-    "gitpython >=3.1.18",
-    "pre-commit >=3.2.0",
-    "pytest-cov >=3.0.0",
-    "pytest-runner ~=6.0.0",
-    "pytest-xdist >=2.4.0",
-    "pytest >=6.2.4,<8",  # TODO: Tests break on pytest 8+, investigate why.
-    "ruff >=0.6.0",
-    "sphinx >=5.0.0",
-    "vcrpy >=4.1.1",
-    # docutils 0.21 cannot be installed with poetry
-    # See https://github.com/python-poetry/poetry/issues/9293
-    "docutils !=0.21",
+    "codacy-coverage ~=1.3",
+    "coverage ~=7.6",
+    "docutils ~=0.21.2",
+    "gitpython ~=3.1",
+    "pre-commit ~=4.0",
+    "pytest ~=8.3",
+    "pytest-cov ~=6.0",
+    "pytest-runner ~=6.0",
+    "pytest-xdist ~=3.6",
+    "ruff ~=0.8.4",
+    # TODO: remove this after we drop python 3.9
+    "sphinx ~=7.4; python_version == '3.9'",
+    "sphinx ~=8.1; python_version >= '3.10'",
+    "vcrpy ~=7.0",
 ]
 release = [
-    "build >=0.9.0",
-    "click >=8.1.3",
-    "twine >=3.6.0",
+    "build ~=1.2",
+    "click ~=8.1",
+    "twine ~=6.0",
 ]
 plugin-test = [
     # These are optional dependencies for plugins that have tests in the test suite
-    "boto3 >=1.24.89",
-    "plexapi >=4.13.1",
+    "boto3 ~=1.35",
+    "plexapi ~=4.16",
     "pysftp ~=0.2.9",
-    "subliminal >= 2.0rc1",
+    "subliminal ~= 2.1",
 ]
 docker = [
+    "cloudscraper ~=1.2",
+    "deluge-client ~=1.10",
+    "python-telegram-bot[http2,socks] ~=21.9",
+    "qbittorrent-api ~=2024.12",
     "transmission-rpc ~=7.0",
-    "qbittorrent-api ~=2024.0",
-    "deluge-client ~=1.9",
-    "cloudscraper >=1.2.69",
-    "python-telegram-bot ~=12.8",
 ]
 
 [project.urls]
@@ -107,117 +102,8 @@
 flexget-headless = "flexget:main"  # This is useful on Windows to avoid a cmd popup
 
 [build-system]
-<<<<<<< HEAD
-requires = ["hatchling", "hatch-requirements-txt"]
+requires = ["hatchling"]
 build-backend = "hatchling.build"
-=======
-requires = ["setuptools"]
-build-backend = "setuptools.build_meta"
-
-[tool.setuptools.packages.find]
-namespaces = true
-include = ["flexget*"]
-exclude = ["flexget.tests*"]
-
-[tool.setuptools.package-data]
-# Everything in our package directory should go in the dist
-"*" = ["*.*"]
-
-[tool.setuptools.dynamic]
-version = {attr = "flexget._version.__version__"}
-dependencies = {file = "requirements.txt"}
-
-
-## Dependency settings
-# Poetry is only being used for dependency managment. The other metadata in this section is not used, and just
-# here to fulfil poetry's requirements.
-[tool.poetry]
-name = "flexget"
-version = "0.0.0"
-description = ""
-authors = []
-
-[tool.poetry.dependencies]
-python = "^3.9"
-apscheduler = ">=3.10.0"
-beautifulsoup4 = ">=4.5"
-colorama = ">=0.4.4"
-feedparser = ">=6.0.2"
-guessit = ">=3.4,<4.0"
-html5lib = ">=0.11"
-importlib-metadata = { version = ">=3.6", python = "<3.10" }  # TODO: remove this after we drop python3.9
-jinja2 = ">=3.0,<4.0"
-jsonschema = ">=2.0"
-loguru = ">=0.4.1"
-psutil = ">=5.8.0"
-pynzb = "^0.1.0"
-pyrss2gen = "^1.1"
-python-dateutil = "^2.8.2"
-pyyaml = ">=4.2b1"
-rebulk = ">=2.0.0"
-requests = ">=2.20.0"
-rich = ">=9.0.0"
-rpyc = ">=5.0,!=5.2.*,!=5.3.0"  # 5.2.1-5.3.0 cause a hang https://github.com/Flexget/Flexget/issues/3601
-sqlalchemy = ">=2.0,<2.999"
-# TODO: urllib3 >=2 has changes that require vcr cassettes to be upgraded. Requirements of some of our deps (boto?)
-# require urllib3 <2 on python < 3.10. In order to not be running different versions of urllib on different
-# versions of python, this is pinned in our deps. This can be removed completely if the issue gets solved.
-# https://github.com/kevin1024/vcrpy/issues/719
-urllib3 = "<2"
-# WebUI/API Deps
-cherrypy = ">=18.0.0"
-flask-compress = ">=1.2.1"
-flask-cors = ">=2.1.2"
-flask-login = ">=0.6.3"
-flask-restx = ">=0.5.1"
-flask = ">=0.7"
-packaging = ">=21.3"
-pyparsing = ">=2.4.7"
-werkzeug = ">=2.2.3"
-zxcvbn = "^4.4.24"
-pendulum = ">=3.0.0"
-
-[tool.poetry.group.dev.dependencies]
-codacy-coverage = ">=1.2.18"
-coverage = ">=6.0"
-gitpython = ">=3.1.18"
-pre-commit = ">=3.2.0"
-pytest-cov = ">=3.0.0"
-pytest-runner = "^6.0.0"
-pytest-xdist = ">=2.4.0"
-pytest = ">=6.2.4"
-ruff = ">=0.6.0"
-sphinx = ">=5.0.0"
-vcrpy = ">=4.1.1"
-# docutils 0.21 cannot be installed with poetry
-# See https://github.com/python-poetry/poetry/issues/9293
-docutils = "!=0.21"
-
-[tool.poetry.group.release.dependencies]
-build = ">=0.9.0"
-click = ">=8.1.3"
-twine = ">=3.6.0"
-
-[tool.poetry.group.plugin-test.dependencies]
-# These are optional dependencies for plugins that have tests in the test suite
-boto3 = ">=1.24.89"
-plexapi = ">=4.13.1"
-pysftp = "^0.2.9"
-subliminal = ">= 2.0rc1"
-
-[tool.poetry.group.docker.dependencies]
-transmission-rpc = "^4.1.4 || ^7.0.0"
-qbittorrent-api = "^2023.3.44 || ^2024.0.0"
-deluge-client = "^1.9.0"
-cloudscraper = "^1.2.69"
-python-telegram-bot = {version = ">=21.9", extras = ["socks"]}
-
-[tool.poetry.scripts]
-flexget = 'flexget:main'
->>>>>>> da78ee9d
-
-[tool.hatch.metadata.hooks.requirements_txt.optional-dependencies]
-locked = ["requirements.txt"]
 
 [tool.hatch.version]
 path = "flexget/_version.py"
