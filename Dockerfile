--- conflicted
+++ resolved
@@ -22,11 +22,7 @@
     uv sync --frozen --group deluge --group qbittorrent --group telegram --group transmission --no-dev --no-install-project
 ADD . /flexget
 RUN --mount=type=cache,target=/root/.cache/uv \
-<<<<<<< HEAD
     uv sync --frozen --group deluge --group qbittorrent --group telegram --group transmission --no-dev
-=======
-    uv sync --frozen --no-dev --all-extras
->>>>>>> bae4ddc9
 
 # Final image without uv
 # TODO: Alpine version is pinned due to https://github.com/Flexget/Flexget/issues/4085
