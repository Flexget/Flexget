--- conflicted
+++ resolved
@@ -2,6 +2,7 @@
 
 import logging
 import re
+from datetime import datetime
 
 from flexget import plugin
 from flexget.event import event
@@ -49,14 +50,6 @@
             if v:
                 log.debug('{0}: {1}'.format(k, v))
         try:
-<<<<<<< HEAD
-            airdate = episode_airdate(**kwargs)
-            log.debug('received airdate: {0}'.format(airdate))
-            return airdate
-        except LookupError as e:
-            log.debug(e)
-        return
-=======
             tvmaze_show = get_show(**kwargs)
         except ShowNotFound as e:
             log.warning('Could not found show on TVMaze: {0}'.format(e))
@@ -77,7 +70,12 @@
         airdate = datetime.strptime(episode.airdate, '%Y-%m-%d')
         log.debug('received airdate: {0}'.format(airdate))
         return airdate
->>>>>>> faba5250
+            airdate = episode_airdate(**kwargs)
+            log.debug('received airdate: {0}'.format(airdate))
+            return airdate
+        except LookupError as e:
+            log.debug(e)
+        return
 
 
 @event('plugin.register')
