--- conflicted
+++ resolved
@@ -1,22 +1,16 @@
 from __future__ import unicode_literals, division, absolute_import
+import datetime
 import logging
 import random
+
 from sqlalchemy import Column, Integer, DateTime, Unicode, and_, Index
+
 from flexget.event import event
-
 from flexget.utils.cached_input import cached
-<<<<<<< HEAD
-from flexget.utils.search import clean_title
-from flexget.plugin import register_plugin, get_plugin_by_name, PluginError, \
-    get_plugins_by_group, get_plugins_by_phase, PluginWarning, register_parser_option
-import datetime
+from flexget.plugin import (register_plugin, get_plugin_by_name, PluginError,
+    PluginWarning, register_parser_option)
 from flexget import schema
 from flexget.utils.tools import parse_timedelta
-=======
-from flexget.utils.search import StringComparator, MovieComparator, AnyComparator, clean_title
-from flexget.plugin import (register_plugin, get_plugin_by_name, PluginError,
-    get_plugins_by_group, get_plugins_by_phase, PluginWarning, plugin_schemas)
->>>>>>> 7acf8258
 
 log = logging.getLogger('discover')
 Base = schema.versioned_base('discover', 0)
@@ -64,29 +58,6 @@
         ignore_estimations: [yes|no]
     """
 
-<<<<<<< HEAD
-    def validator(self):
-        from flexget import validator
-        discover = validator.factory('dict')
-
-        inputs = discover.accept('list', key='what', required=True).accept('dict')
-        for plugin in get_plugins_by_phase('input'):
-            if hasattr(plugin.instance, 'validator'):
-                inputs.accept(plugin.instance.validator, key=plugin.name)
-
-        searches = discover.accept('list', key='from', required=True)
-        no_config = searches.accept('choice')
-        for plugin in get_plugins_by_group('search'):
-            if hasattr(plugin.instance, 'validator'):
-                searches.accept('dict').accept(plugin.instance.validator, key=plugin.name)
-            else:
-                no_config.accept(plugin.name)
-
-        discover.accept('integer', key='limit')
-        discover.accept('interval', key='interval')
-        discover.accept('boolean', key='ignore_estimations')
-        return discover
-=======
     schema = {
         'type': 'object',
         'properties': {
@@ -96,13 +67,13 @@
             'from': {'type': 'array', 'items': {
                 'allOf': [{'$ref': '/schema/plugins?group=search'}, {'maxProperties': 1, 'minProperties': 1}]
             }},
-            'type': {'type': 'string', 'enum': ['any', 'normal', 'exact', 'movies'], 'default': 'normal'},
+            'interval': {'type': 'string', 'format': 'interval', 'default': '5 hours'},
+            'ignore_estimations': {'type': 'boolean', 'default': False},
             'limit': {'type': 'integer', 'minimum': 1}
         },
         'required': ['what', 'from'],
         'additionalProperties': False
     }
->>>>>>> 7acf8258
 
     def execute_inputs(self, config, task):
         """
