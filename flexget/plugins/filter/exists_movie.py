--- conflicted
+++ resolved
@@ -81,8 +81,7 @@
                     continue
                 count_dirs += 1
 
-                movie = MovieParser()
-                movie.parse(item.name)
+                movie = get_parser().parse(item, PARSER_MOVIE)
 
                 try:
                     imdb_id = imdb_lookup.imdb_id_lookup(movie_title=movie.name,
@@ -91,32 +90,12 @@
                     if imdb_id in path_ids:
                         log.trace('duplicate %s' % item)
                         continue
-<<<<<<< HEAD
-                    count_dirs += 1
-
-                    movie = get_parser().parse(item, PARSER_MOVIE)
-
-                    try:
-                        imdb_id = imdb_lookup.imdb_id_lookup(movie_title=movie.name,
-                                                             raw_title=item,
-                                                             session=task.session)
-                        if imdb_id in path_ids:
-                            log.trace('duplicate %s' % item)
-                            continue
-                        if imdb_id is not None:
-                            log.trace('adding: %s' % imdb_id)
-                            path_ids.append(imdb_id)
-                    except plugin.PluginError as e:
-                        log.trace('%s lookup failed (%s)' % (item, e.value))
-                        incompatible_dirs += 1
-=======
                     if imdb_id is not None:
                         log.trace('adding: %s' % imdb_id)
                         path_ids.append(imdb_id)
                 except plugin.PluginError as e:
                     log.trace('%s lookup failed (%s)' % (item, e.value))
                     incompatible_dirs += 1
->>>>>>> 72c49ebf
 
             # store to cache and extend to found list
             self.cache[folder] = path_ids
