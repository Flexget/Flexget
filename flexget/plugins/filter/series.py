from __future__ import unicode_literals, division, absolute_import
from builtins import *  # noqa pylint: disable=unused-import, redefined-builtin

import argparse
import logging
import re
import time
import sys
from copy import copy
from datetime import datetime, timedelta
from functools import total_ordering

from sqlalchemy import (
    Column, Integer, String, Unicode, DateTime, Boolean, desc, select, update, delete, ForeignKey, Index,
    func, and_, not_
)
from sqlalchemy.exc import OperationalError
from sqlalchemy.ext.hybrid import Comparator, hybrid_property
from sqlalchemy.orm import relation, backref, object_session

from flexget import db_schema, options, plugin
from flexget.config_schema import one_or_more
from flexget.event import event, fire_event
from flexget.manager import Session
from flexget.plugin import get_plugin_by_name
from flexget.plugins.parsers import SERIES_ID_TYPES
from flexget.utils import qualities
from flexget.utils.database import quality_property, with_session
from flexget.utils.log import log_once
from flexget.utils.sqlalchemy_utils import (
    table_columns, table_exists, drop_tables, table_schema, table_add_column, create_index
)
from flexget.utils.tools import merge_dict_from_to, parse_timedelta, parse_episode_identifier

SCHEMA_VER = 14

log = logging.getLogger('series')
Base = db_schema.versioned_base('series', SCHEMA_VER)


@db_schema.upgrade('series')
def upgrade(ver, session):
    if ver is None:
        if table_exists('episode_qualities', session):
            log.info('Series database format is too old to upgrade, dropping and recreating tables.')
            # Drop the deprecated data
            drop_tables(['series', 'series_episodes', 'episode_qualities'], session)
            # Create new tables from the current models
            Base.metadata.create_all(bind=session.bind)
        # Upgrade episode_releases table to have a proper count and seed it with appropriate numbers
        columns = table_columns('episode_releases', session)
        if 'proper_count' not in columns:
            log.info('Upgrading episode_releases table to have proper_count column')
            table_add_column('episode_releases', 'proper_count', Integer, session)
            release_table = table_schema('episode_releases', session)
            for row in session.execute(select([release_table.c.id, release_table.c.title])):
                # Recalculate the proper_count from title for old episodes
                proper_count = get_plugin_by_name('parsing').parse_series(row['title']).proper_count
                session.execute(update(release_table, release_table.c.id == row['id'], {'proper_count': proper_count}))
        ver = 0
    if ver == 0:
        log.info('Migrating first_seen column from series_episodes to episode_releases table.')
        # Create the column in episode_releases
        table_add_column('episode_releases', 'first_seen', DateTime, session)
        # Seed the first_seen value for all the past releases with the first_seen of their episode.
        episode_table = table_schema('series_episodes', session)
        release_table = table_schema('episode_releases', session)
        for row in session.execute(select([episode_table.c.id, episode_table.c.first_seen])):
            session.execute(update(release_table, release_table.c.episode_id == row['id'],
                                   {'first_seen': row['first_seen']}))
        ver = 1
    if ver == 1:
        log.info('Adding `identified_by` column to series table.')
        table_add_column('series', 'identified_by', String, session)
        ver = 2
    if ver == 2:
        log.info('Creating index on episode_releases table.')
        create_index('episode_releases', session, 'episode_id')
        ver = 3
    if ver == 3:
        # Remove index on Series.name
        try:
            Index('ix_series_name').drop(bind=session.bind)
        except OperationalError:
            log.debug('There was no ix_series_name index to remove.')
        # Add Series.name_lower column
        log.info('Adding `name_lower` column to series table.')
        table_add_column('series', 'name_lower', Unicode, session)
        series_table = table_schema('series', session)
        create_index('series', session, 'name_lower')
        # Fill in lower case name column
        session.execute(update(series_table, values={'name_lower': func.lower(series_table.c.name)}))
        ver = 4
    if ver == 4:
        log.info('Adding `identified_by` column to episodes table.')
        table_add_column('series_episodes', 'identified_by', String, session)
        series_table = table_schema('series', session)
        # Clear out identified_by id series so that they can be auto detected again
        session.execute(update(series_table, series_table.c.identified_by != 'ep', {'identified_by': None}))
        # Warn users about a possible config change needed.
        log.warning('If you are using `identified_by: id` for the series plugin for a date-identified '
                    'or abolute-numbered series, you will need to update your config. Two new identified_by modes have '
                    'been added: `date` and `sequence`. In addition, if you are using `identified_by: auto`, it will'
                    'be relearned based on upcoming episodes.')
        ver = 5
    if ver == 5:
        # Episode advancement now relies on identified_by being filled for the episodes.
        # This action retroactively marks 'ep' mode for all episodes where the series is already in 'ep' mode.
        series_table = table_schema('series', session)
        ep_table = table_schema('series_episodes', session)
        ep_mode_series = select([series_table.c.id], series_table.c.identified_by == 'ep')
        where_clause = and_(ep_table.c.series_id.in_(ep_mode_series),
                            ep_table.c.season != None, ep_table.c.number != None, ep_table.c.identified_by == None)
        session.execute(update(ep_table, where_clause, {'identified_by': 'ep'}))
        ver = 6
    if ver == 6:
        # Translate old qualities into new quality requirements
        release_table = table_schema('episode_releases', session)
        for row in session.execute(select([release_table.c.id, release_table.c.quality])):
            # Webdl quality no longer has dash
            new_qual = row['quality'].replace('web-dl', 'webdl')
            if row['quality'] != new_qual:
                session.execute(update(release_table, release_table.c.id == row['id'],
                                       {'quality': new_qual}))
        ver = 7
    # Normalization rules changed for 7 and 8, but only run this once
    if ver in [7, 8]:
        # Merge series that qualify as duplicates with new normalization scheme
        series_table = table_schema('series', session)
        ep_table = table_schema('series_episodes', session)
        all_series = session.execute(select([series_table.c.name, series_table.c.id]))
        unique_series = {}
        for row in all_series:
            unique_series.setdefault(normalize_series_name(row['name']), []).append(row['id'])
        for series, ids in unique_series.items():
            session.execute(update(ep_table, ep_table.c.series_id.in_(ids), {'series_id': ids[0]}))
            if len(ids) > 1:
                session.execute(delete(series_table, series_table.c.id.in_(ids[1:])))
            session.execute(update(series_table, series_table.c.id == ids[0], {'name_lower': series}))
        ver = 9
    if ver == 9:
        table_add_column('series', 'begin_episode_id', Integer, session)
        ver = 10
    if ver == 10:
        # Due to bad db cleanups there may be invalid entries in series_tasks table
        series_tasks = table_schema('series_tasks', session)
        series_table = table_schema('series', session)
        log.verbose('Repairing series_tasks table data')
        session.execute(delete(series_tasks, ~series_tasks.c.series_id.in_(select([series_table.c.id]))))
        ver = 11
    if ver == 11:
        # SeriesTasks was cleared out due to a bug, make sure they get recalculated next run #2772
        from flexget.task import config_changed
        config_changed(session=session)
        ver = 12
    if ver == 12:
        # Force identified_by value None to 'auto'
        series_table = table_schema('series', session)
        session.execute(update(series_table, series_table.c.identified_by == None, {'identified_by': 'auto'}))
        ver = 13
    if ver == 13:
        # New season_releases table, added by "create_all"
        log.info('Adding season_releases table')
        ver = 14
    return ver


@event('manager.db_cleanup')
def db_cleanup(manager, session):
    # Clean up old undownloaded releases
    result = session.query(EpisodeRelease). \
        filter(EpisodeRelease.downloaded == False). \
        filter(EpisodeRelease.first_seen < datetime.now() - timedelta(days=120)).delete(False)
    if result:
        log.verbose('Removed %d undownloaded episode releases.', result)
    # Clean up episodes without releases
    result = session.query(Episode).filter(~Episode.releases.any()).filter(~Episode.begins_series.any()).delete(False)
    if result:
        log.verbose('Removed %d episodes without releases.', result)
    # Clean up series without episodes that aren't in any tasks
    result = session.query(Series).filter(~Series.episodes.any()).filter(~Series.in_tasks.any()).delete(False)
    if result:
        log.verbose('Removed %d series without episodes.', result)


@event('manager.lock_acquired')
def repair(manager):
    # Perform database repairing and upgrading at startup.
    if not manager.persist.get('series_repaired', False):
        session = Session()
        try:
            # For some reason at least I have some releases in database which don't belong to any episode.
            for release in session.query(EpisodeRelease).filter(EpisodeRelease.episode == None).all():
                log.info('Purging orphan release %s from database', release.title)
                session.delete(release)
            session.commit()
        finally:
            session.close()
        manager.persist['series_repaired'] = True

    # Run clean_series the first time we get a database lock, since we won't have had one the first time the config
    # got loaded.
    clean_series(manager)


@event('manager.config_updated')
def clean_series(manager):
    # Unmark series from tasks which have been deleted.
    if not manager.has_lock:
        return
    with Session() as session:
        removed_tasks = session.query(SeriesTask)
        if manager.tasks:
            removed_tasks = removed_tasks.filter(not_(SeriesTask.name.in_(manager.tasks)))
        deleted = removed_tasks.delete(synchronize_session=False)
        if deleted:
            session.commit()


TRANSLATE_MAP = {ord(u'&'): u' and '}
for char in u'\'\\':
    TRANSLATE_MAP[ord(char)] = u''
for char in u'_./-,[]():':
    TRANSLATE_MAP[ord(char)] = u' '


def normalize_series_name(name):
    """Returns a normalized version of the series name."""
    name = name.lower()
    name = name.replace('&amp;', ' and ')
    name = name.translate(TRANSLATE_MAP)  # Replaced some symbols with spaces
    name = u' '.join(name.split())
    return name


class NormalizedComparator(Comparator):
    def operate(self, op, other):
        return op(self.__clause_element__(), normalize_series_name(other))


class AlternateNames(Base):
    """ Similar to Series. Name is handled case insensitively transparently.
    """

    __tablename__ = 'series_alternate_names'
    id = Column(Integer, primary_key=True)
    _alt_name = Column('alt_name', Unicode)
    _alt_name_normalized = Column('alt_name_normalized', Unicode, index=True, unique=True)
    series_id = Column(Integer, ForeignKey('series.id'), nullable=False)

    def name_setter(self, value):
        self._alt_name = value
        self._alt_name_normalized = normalize_series_name(value)

    def name_getter(self):
        return self._alt_name

    def name_comparator(self):
        return NormalizedComparator(self._alt_name_normalized)

    alt_name = hybrid_property(name_getter, name_setter)
    alt_name.comparator(name_comparator)

    def __init__(self, name):
        self.alt_name = name

    def __str__(self):
        return '<SeriesAlternateName(series_id=%s, alt_name=%s)>' % (self.series_id, self.alt_name)

    def __repr__(self):
        return str(self).encode('ascii', 'replace')


class Series(Base):
    """ Name is handled case insensitively transparently
    """

    __tablename__ = 'series'

    id = Column(Integer, primary_key=True)
    _name = Column('name', Unicode)
    _name_normalized = Column('name_lower', Unicode, index=True, unique=True)
    identified_by = Column(String)
    begin_episode_id = Column(Integer, ForeignKey('series_episodes.id', name='begin_episode_id', use_alter=True))
    begin = relation('Episode', uselist=False, primaryjoin="Series.begin_episode_id == Episode.id",
                     foreign_keys=[begin_episode_id], post_update=True, backref='begins_series')
    episodes = relation('Episode', backref='series', cascade='all, delete, delete-orphan',
                        primaryjoin='Series.id == Episode.series_id')
    in_tasks = relation('SeriesTask', backref=backref('series', uselist=False), cascade='all, delete, delete-orphan')
    alternate_names = relation('AlternateNames', backref='series', cascade='all, delete, delete-orphan')

    seasons = relation('Season', backref='series', cascade='all, delete, delete-orphan')

    # Make a special property that does indexed case insensitive lookups on name, but stores/returns specified case
    def name_getter(self):
        return self._name

    def name_setter(self, value):
        self._name = value
        self._name_normalized = normalize_series_name(value)

    def name_comparator(self):
        return NormalizedComparator(self._name_normalized)

    name = hybrid_property(name_getter, name_setter)
    name.comparator(name_comparator)

    def __str__(self):
        return '<Series(id=%s,name=%s)>' % (self.id, self.name)

    def __repr__(self):
        return str(self).encode('ascii', 'replace')

    def episodes_for_season(self, season_num):
        return len(
            [episode for episode in self.episodes if episode.season == season_num and episode.downloaded_releases])

    @property
    def completed_seasons(self):
        return [season.season for season in self.seasons if season.completed]


class Season(Base):
    __tablename__ = 'series_seasons'

    id = Column(Integer, primary_key=True)
    identifier = Column(String)

    identified_by = Column(String)
    season = Column(Integer)
    series_id = Column(Integer, ForeignKey('series.id'), nullable=False)

    releases = relation('SeasonRelease', backref='season', cascade='all, delete, delete-orphan')

    is_season = True

    @property
    def completed(self):
        """
        Return True if the season has any released marked as downloaded
        """
        if not self.releases:
            return False
        return any(release.downloaded for release in self.releases)

    @property
    def downloaded_releases(self):
        return [release for release in self.releases if release.downloaded]

    @hybrid_property
    def first_seen(self):
        if not self.releases:
            return None
        return min(release.first_seen for release in self.releases)

    @first_seen.expression
    def first_seen(cls):
        return select([func.min(SeasonRelease.first_seen)]).where(SeasonRelease.season_id == cls.id). \
            correlate(Season.__table__).label('first_seen')

    @property
    def age(self):
        """
        :return: Pretty string representing age of episode. eg "23d 12h" or "No releases seen"
        """
        if not self.first_seen:
            return 'No releases seen'
        diff = datetime.now() - self.first_seen
        age_days = diff.days
        age_hours = diff.seconds // 60 // 60
        age = ''
        if age_days:
            age += '%sd ' % age_days
        age += '%sh' % age_hours
        return age

    @property
    def age_timedelta(self):
        """
        :return: Timedelta or None if seasons is never seen
        """
        if not self.first_seen:
            return None
        return datetime.now() - self.first_seen

    @property
    def is_premiere(self):
        return False

    def __str__(self):
        return '<Season(id=%s,identifier=%s,season=%s,completed=%s)>' % (
            self.id, self.identifier, self.season, self.completed)

    def __repr__(self):
        return str(self).encode('ascii', 'replace')

    def __lt__(self, other):
        if other is None:
            log.trace('comparing %s to None', self)
            return False
        if not isinstance(other, (Season, Episode)):
            log.error('Cannot compare Season to %s', other)
            return NotImplemented
        if self.identified_by != 'ep':
            log.error('Can only compare with an \'ep\' style identifier')
            return NotImplemented
        log.trace('checking if %s is smaller than %s', self.season, other.season)
        return self.season < other.season

    def __hash__(self):
        return self.id

    def to_dict(self):
        return {
            'id': self.id,
            'identifier': self.identifier,
            'season': self.season,
            'identified_by': self.identified_by,
            'series_id': self.series_id,
            'first_seen': self.first_seen,
            'number_of_releases': len(self.releases)
        }

    @property
    def latest_release(self):
        """
        :return: Latest downloaded Release or None
        """
        if not self.releases:
            return None
        return sorted(self.downloaded_releases,
                      key=lambda rel: rel.first_seen if rel.downloaded else None,
                      reverse=True)[0]


@total_ordering
class Episode(Base):
    __tablename__ = 'series_episodes'

    id = Column(Integer, primary_key=True)
    identifier = Column(String)

    season = Column(Integer)
    number = Column(Integer)

    identified_by = Column(String)
    series_id = Column(Integer, ForeignKey('series.id'), nullable=False)
    releases = relation('EpisodeRelease', backref='episode', cascade='all, delete, delete-orphan')

    is_season = False

    @hybrid_property
    def first_seen(self):
        if not self.releases:
            return None
        return min(release.first_seen for release in self.releases)

    @first_seen.expression
    def first_seen(cls):
        return select([func.min(EpisodeRelease.first_seen)]).where(EpisodeRelease.episode_id == cls.id). \
            correlate(Episode.__table__).label('first_seen')

    @property
    def age(self):
        """
        :return: Pretty string representing age of episode. eg "23d 12h" or "No releases seen"
        """
        if not self.first_seen:
            return 'No releases seen'
        diff = datetime.now() - self.first_seen
        age_days = diff.days
        age_hours = diff.seconds // 60 // 60
        age = ''
        if age_days:
            age += '%sd ' % age_days
        age += '%sh' % age_hours
        return age

    @property
    def age_timedelta(self):
        """
        :return: Timedelta or None if episode is never seen
        """
        if not self.first_seen:
            return None
        return datetime.now() - self.first_seen

    @property
    def is_premiere(self):
        if self.season == 1 and self.number in (0, 1):
            return 'Series Premiere'
        elif self.number in (0, 1):
            return 'Season Premiere'
        return False

    @property
    def downloaded_releases(self):
        return [release for release in self.releases if release.downloaded]

    @property
    def latest_release(self):
        """
        :return: Latest downloaded Release or None
        """
        if not self.releases:
            return None
        return \
            sorted(self.downloaded_releases, key=lambda rel: rel.first_seen if rel.downloaded else None, reverse=True)[
                0]

    def __str__(self):
        return '<Episode(id=%s,identifier=%s,season=%s,number=%s)>' % \
               (self.id, self.identifier, self.season, self.number)

    def __repr__(self):
        return str(self).encode('ascii', 'replace')

    def __eq__(self, other):
        if other is None:
            log.trace('comparing %s to None', self)
            return False
        if isinstance(other, Season):
            log.trace('comparing %s to Season', self)
            return False
        elif not isinstance(other, Episode):
            log.error('Cannot compare Episode with %s', other)
            return NotImplemented
        if self.identified_by != other.identified_by:
            log.error('Cannot compare %s identifier with %s', self.identified_by, other.identified_by)
            return NotImplemented
        log.trace('comparing %s with %s', self.identifier, other.identifier)
        return self.identifier == other.identifier

    def __lt__(self, other):
        if other is None:
            log.trace('comparing %s to None', self)
            return False
        elif isinstance(other, Episode):
            if self.identified_by is None or other.identified_by is None:
                bad_ep = other if other.identified_by is None else self
                log.error('cannot compare episode without an identifier type: %s', bad_ep)
                return False
            if self.identified_by != other.identified_by:
                if self.identified_by == 'special':
                    log.trace('Comparing special episode')
                    return False
                log.error('cannot compare %s with %s', self.identified_by, other.identified_by)
                return NotImplemented
            if self.identified_by in ['ep', 'sequence']:
                log.trace('comparing %s and %s', self, other)
                return self.season < other.season or (self.season == other.season and self.number < other.number)
            elif self.identified_by == 'date':
                log.trace('comparing %s and %s', self.identifier, other.identifier)
                return self.identifier < other.identifier
            else:
                log.error('cannot compare when identifier is %s', self.identified_by)
                return NotImplemented
        elif isinstance(other, Season):
            if self.identified_by != 'ep':
                log.error('cannot compare season when identifier is not \'ep\'')
                return NotImplemented
            log.trace('comparing %s with %s', self.season, other.season)
            return self.season < other.season
        else:
            log.error('can only compare with Episode or Season, not %s', other)
            return NotImplemented

    def __hash__(self):
        return self.id

    def to_dict(self):
        return {
            'id': self.id,
            'identifier': self.identifier,
            'season': self.season,
            'identified_by': self.identified_by,
            'number': self.number,
            'series_id': self.series_id,
            'first_seen': self.first_seen,
            'premiere': self.is_premiere,
            'number_of_releases': len(self.releases)
        }


Index('episode_series_identifier', Episode.series_id, Episode.identifier)


class EpisodeRelease(Base):
    __tablename__ = 'episode_releases'

    id = Column(Integer, primary_key=True)
    episode_id = Column(Integer, ForeignKey('series_episodes.id'), nullable=False, index=True)

    _quality = Column('quality', String)
    quality = quality_property('_quality')
    downloaded = Column(Boolean, default=False)
    proper_count = Column(Integer, default=0)
    title = Column(Unicode)
    first_seen = Column(DateTime)

    def __init__(self):
        self.first_seen = datetime.now()

    @property
    def proper(self):
        # TODO: TEMP
        import warnings
        warnings.warn("accessing deprecated release.proper, use release.proper_count instead")
        return self.proper_count > 0

    def __str__(self):
        return '<Release(id=%s,quality=%s,downloaded=%s,proper_count=%s,title=%s)>' % \
               (self.id, self.quality, self.downloaded, self.proper_count, self.title)

    def __repr__(self):
        return str(self).encode('ascii', 'replace')

    def to_dict(self):
        return {
            'id': self.id,
            'title': self.title,
            'downloaded': self.downloaded,
            'quality': self.quality.name,
            'proper_count': self.proper_count,
            'first_seen': self.first_seen,
            'episode_id': self.episode_id,
        }


class SeasonRelease(Base):
    __tablename__ = 'season_releases'

    id = Column(Integer, primary_key=True)
    season_id = Column(Integer, ForeignKey('series_seasons.id'), nullable=False, index=True)

    _quality = Column('quality', String)
    quality = quality_property('_quality')
    downloaded = Column(Boolean, default=False)
    proper_count = Column(Integer, default=0)
    title = Column(Unicode)
    first_seen = Column(DateTime)

    def __init__(self):
        self.first_seen = datetime.now()

    @property
    def proper(self):
        # TODO: TEMP
        import warnings
        warnings.warn("accessing deprecated release.proper, use release.proper_count instead")
        return self.proper_count > 0

    def __str__(self):
        return '<Release(id=%s,quality=%s,downloaded=%s,proper_count=%s,title=%s)>' % \
               (self.id, self.quality, self.downloaded, self.proper_count, self.title)

    def __repr__(self):
        return str(self).encode('ascii', 'replace')

    def to_dict(self):
        return {
            'id': self.id,
            'title': self.title,
            'downloaded': self.downloaded,
            'quality': self.quality.name,
            'proper_count': self.proper_count,
            'first_seen': self.first_seen,
            'season_id': self.season_id,
        }


class SeriesTask(Base):
    __tablename__ = 'series_tasks'

    id = Column(Integer, primary_key=True)
    series_id = Column(Integer, ForeignKey('series.id'), nullable=False)
    name = Column(Unicode, index=True)

    def __init__(self, name):
        self.name = name


@with_session
<<<<<<< HEAD
def get_series_summary(configured=None, premieres=None, start=None, stop=None, count=False, sort_by='show_name',
                       descending=None, session=None):
=======
def get_series_summary(configured=None, premieres=None, status=None, days=None, start=None, stop=None, count=False,
                       sort_by='show_name', descending=None, session=None, name=None):
>>>>>>> fb622fb8
    """
    Return a query with results for all series.

    :param configured: 'configured' for shows in config, 'unconfigured' for shows not in config, 'all' for both.
    Default is 'all'
    :param premieres: Return only shows with 1 season and less than 3 episodes
    :param days: Value to determine stale
    :param page_size: Number of result per page
    :param page: Page number to return
    :param count: Decides whether to return count of all shows or data itself
     :param session: Passed session
    :return:
    """
    if not configured:
        configured = 'configured'
    elif configured not in ['configured', 'unconfigured', 'all']:
        raise LookupError('"configured" parameter must be either "configured", "unconfigured", or "all"')
    query = session.query(Series)
    query = query.outerjoin(Series.episodes).outerjoin(Episode.releases).outerjoin(Series.in_tasks).group_by(Series.id)
    if configured == 'configured':
        query = query.having(func.count(SeriesTask.id) >= 1)
    elif configured == 'unconfigured':
        query = query.having(func.count(SeriesTask.id) < 1)
    if name:
        query = query.filter(Series._name_normalized.contains(name))
    if premieres:
        query = (query.having(func.max(Episode.season) <= 1).having(func.max(Episode.number) <= 2)).filter(
            EpisodeRelease.downloaded == True)
    if count:
        return query.group_by(Series).count()
    if sort_by == 'show_name':
        order_by = Series.name
    else:
        order_by = func.max(EpisodeRelease.first_seen)
    query = query.order_by(desc(order_by)) if descending else query.order_by(order_by)

    return query.slice(start, stop).from_self()


def auto_identified_by(series):
    """
    Determine if series `name` should be considered identified by episode or id format

    Returns 'ep', 'sequence', 'date' or 'id' if enough history is present to identify the series' id type.
    Returns 'auto' if there is not enough history to determine the format yet
    """

    session = Session.object_session(series)
    type_totals = dict(session.query(Episode.identified_by, func.count(Episode.identified_by)).join(Episode.series).
                       filter(Series.id == series.id).group_by(Episode.identified_by).all())
    # Remove None and specials from the dict,
    # we are only considering episodes that we know the type of (parsed with new parser)
    type_totals.pop(None, None)
    type_totals.pop('special', None)
    if not type_totals:
        return 'auto'
    log.debug('%s episode type totals: %r', series.name, type_totals)
    # Find total number of parsed episodes
    total = sum(type_totals.values())
    # See which type has the most
    best = max(type_totals, key=lambda x: type_totals[x])

    # Ep mode locks in faster than the rest. At 2 seen episodes.
    if type_totals.get('ep', 0) >= 2 and type_totals['ep'] > total / 3:
        log.info('identified_by has locked in to type `ep` for %s', series.name)
        return 'ep'
    # If we have over 3 episodes all of the same type, lock in
    if len(type_totals) == 1 and total >= 3:
        return best
    # Otherwise wait until 5 episodes to lock in
    if total >= 5:
        log.info('identified_by has locked in to type `%s` for %s', best, series.name)
        return best
    log.verbose('identified by is currently on `auto` for %s. '
                'Multiple id types may be accepted until it locks in on the appropriate type.', series.name)
    return 'auto'


def get_latest_season_pack_release(series, downloaded=True, season=None):
    """
    Return the latest season pack release for a series

    :param Series series: Series object
    :param bool downloaded: Flag to return only downloaded season packs
    :param season: Filter by season number
    :return: Latest release of a season object
    """
    session = Session.object_session(series)
    releases = session.query(Season).join(Season.releases, Season.series).filter(Series.id == series.id)

    if downloaded:
        releases = releases.filter(SeasonRelease.downloaded == True)

    if season is not None:
        releases = releases.filter(Season.season == season)

    latest_season_pack_release = releases.order_by(desc(Season.season)).first()
    if not latest_season_pack_release:
        log.debug('no season packs found for series `%s` with parameters season: %s, downloaded: %s',
                  series.name, season, downloaded)
        return
    log.debug('latest season pack for series %s, with downloaded set to %s and season set to %s',
              series, downloaded, season)
    return latest_season_pack_release


def get_latest_episode_release(series, downloaded=True, season=None):
    """
    :param Series series: SQLAlchemy session
    :param Downloaded: find only downloaded releases
    :param Season: season to find newest release for
    :return: Instance of Episode or None if not found.
    """
    session = Session.object_session(series)
    releases = session.query(Episode).join(Episode.releases, Episode.series).filter(Series.id == series.id)

    if downloaded:
        releases = releases.filter(EpisodeRelease.downloaded == True)

    if season is not None:
        releases = releases.filter(Episode.season == season)

    if series.identified_by and series.identified_by != 'auto':
        releases = releases.filter(Episode.identified_by == series.identified_by)

    if series.identified_by in ['ep', 'sequence']:
        latest_episode_release = releases.order_by(desc(Episode.season), desc(Episode.number)).first()
    elif series.identified_by == 'date':
        latest_episode_release = releases.order_by(desc(Episode.identifier)).first()
    else:
        # We have to label the order_by clause to disambiguate from Release.first_seen #3055
        latest_episode_release = releases.order_by(desc(Episode.first_seen.label('ep_first_seen'))).first()

    if not latest_episode_release:
        log.debug('no episodes found for series `%s` with parameters season: %s, downloaded: %s',
                  series.name, season, downloaded)
        return
    log.debug('latest episode for series %s, with downloaded set to %s and season set to %s',
              series, downloaded, season)
    return latest_episode_release


def get_latest_release(series, downloaded=True, season=None):
    """
    Return the latest downloaded entity of a series, either season pack or episode

    :param Series series: Series object
    :param bool downloaded: Downloaded flag
    :param int season: Filter by season
    :return:
    """
    latest_ep = get_latest_episode_release(series, downloaded, season)
    latest_season = get_latest_season_pack_release(series, downloaded, season)

    if latest_season is None and latest_ep is None:
        return None
    return max(latest_season, latest_ep)


def new_eps_after(series, since_ep, session):
    """
    :param since_ep: Episode instance
    :return: Number of episodes since then
    """
    series_eps = session.query(Episode).join(Episode.series).filter(Series.id == series.id)
    if series.identified_by == 'ep':
        if since_ep.season is None or since_ep.number is None:
            log.debug('new_eps_after for `%s` falling back to timestamp because latest dl in non-ep format',
                      series.name)
            return series_eps.filter(Episode.first_seen > since_ep.first_seen).count(), 'eps'
        count = series_eps.filter((Episode.identified_by == 'ep') &
                                  (((Episode.season == since_ep.season) & (Episode.number > since_ep.number)) |
                                   (Episode.season > since_ep.season))).count()
    elif series.identified_by == 'seq':
        count = series_eps.filter(Episode.number > since_ep.number).count()
    elif series.identified_by == 'id':
        count = series_eps.filter(Episode.first_seen > since_ep.first_seen).count()
    else:
        log.debug('unsupported identified_by `%s`', series.identified_by)
        count = 0
    return count, 'eps'


def new_seasons_after(series, since_season, session):
    series_seasons = session.query(Season).join(Season.series).filter(Season.id == series.id)
    return series_seasons.filter(Season.first_seen > since_season.first_seen).count(), 'seasons'


def new_entities_after(since_entity):
    session = Session.object_session(since_entity)
    series = since_entity.series
    if since_entity.is_season:
        func = new_seasons_after
    else:
        func = new_eps_after
    return func(series, since_entity, session)


def store_parser(session, parser, series=None, quality=None):
    """
    Push series information into database. Returns added/existing release.

    :param session: Database session to use
    :param parser: parser for release that should be added to database
    :param series: Series in database to add release to. Will be looked up if not provided.
    :param quality: If supplied, this will override the quality from the series parser
    :return: List of Releases
    """
    if quality is None:
        quality = parser.quality
    if not series:
        # if series does not exist in database, add new
        series = session.query(Series). \
            filter(Series.name == parser.name). \
            filter(Series.id != None).first()
        if not series:
            log.debug('adding series `%s` into db', parser.name)
            series = Series()
            series.name = parser.name
            session.add(series)
            log.debug('-> added `%s`', series)

    releases = []
    for ix, identifier in enumerate(parser.identifiers):
        if parser.season_pack:
            # Checks if season object exist
            season = session.query(Season). \
                filter(Season.season == parser.season). \
                filter(Season.series_id == series.id). \
                filter(Season.identifier == identifier) \
                .first()
            if not season:
                log.debug('adding season `%s` into series `%s`', identifier, parser.name)
                season = Season()
                season.identifier = identifier
                season.identified_by = parser.id_type
                season.season = parser.season
                series.seasons.append(season)
                log.debug('-> added season `%s`', season)
            session.flush()

            # Sets the filter_by, and filter_id for later releases query
            filter_id = season.id
            table = SeasonRelease
            filter_by = table.season_id
            entity = season

        else:
            # if episode does not exist in series, add new
            episode = session.query(Episode).filter(Episode.series_id == series.id). \
                filter(Episode.identifier == identifier). \
                filter(Episode.series_id != None).first()
            if not episode:
                log.debug('adding episode `%s` into series `%s`', identifier, parser.name)
                episode = Episode()
                episode.identifier = identifier
                episode.identified_by = parser.id_type
                # if episodic format
                if parser.id_type == 'ep':
                    episode.season = parser.season
                    episode.number = parser.episode + ix
                elif parser.id_type == 'sequence':
                    episode.season = 0
                    episode.number = parser.id + ix
                series.episodes.append(episode)  # pylint:disable=E1103
                log.debug('-> added `%s`', episode)
            session.flush()

            # Sets the filter_by, and filter_id for later releases query
            table = EpisodeRelease
            filter_by = table.episode_id
            filter_id = episode.id
            entity = episode

        # if release does not exists in episode or season, add new
        #
        # NOTE:
        #
        # filter(Release.episode_id != None) fixes weird bug where release had/has been added
        # to database but doesn't have episode_id, this causes all kinds of havoc with the plugin.
        # perhaps a bug in sqlalchemy?
        release = session.query(table).filter(filter_by == filter_id). \
            filter(table.title == parser.data). \
            filter(table.quality == quality). \
            filter(table.proper_count == parser.proper_count). \
            filter(filter_by != None).first()
        if not release:
            log.debug('adding release `%s`', parser)
            release = table()
            release.quality = quality
            release.proper_count = parser.proper_count
            release.title = parser.data
            entity.releases.append(release)  # pylint:disable=E1103
            log.debug('-> added `%s`', release)
        releases.append(release)
    session.flush()  # Make sure autonumber ids are populated
    return releases


def set_series_begin(series, ep_id):
    """
    Set beginning for series

    :param Series series: Series instance
    :param ep_id: Integer for sequence mode, SxxEyy for episodic and yyyy-mm-dd for date.
    :raises ValueError: If malformed ep_id or series in different mode
    :return: tuple containing identified_by and identity_type
    """
    # If identified_by is not explicitly specified, auto-detect it based on begin identifier
    # TODO: use some method of series parser to do the identifier parsing
    session = Session.object_session(series)
    identified_by, entity_type = parse_episode_identifier(ep_id, identify_season=True)
    if identified_by == 'ep':
        ep_id = ep_id.upper()
        if entity_type == 'season':
            ep_id += 'E01'
    if series.identified_by not in ['auto', '', None]:
        if identified_by != series.identified_by:
            raise ValueError('`begin` value `%s` does not match identifier type for identified_by `%s`' %
                             (ep_id, series.identified_by))
    series.identified_by = identified_by
    episode = (session.query(Episode).filter(Episode.series_id == series.id).
               filter(Episode.identified_by == series.identified_by).
               filter(Episode.identifier == str(ep_id)).first())
    if not episode:
        # TODO: Don't duplicate code from self.store method
        episode = Episode()
        episode.identifier = ep_id
        episode.identified_by = identified_by
        if identified_by == 'ep':
            match = re.match(r'S(\d+)E(\d+)', ep_id)
            episode.season = int(match.group(1))
            episode.number = int(match.group(2))
        elif identified_by == 'sequence':
            episode.season = 0
            episode.number = ep_id
        series.episodes.append(episode)
        # Need to flush to get an id on new Episode before assigning it as series begin
        session.flush()
    series.begin = episode
    return (identified_by, entity_type)


def add_series_entity(session, series, identifier, quality=None):
    """
    Adds entity identified by `identifier` to series `name` in database.

    :param series: Series in database to add entity to.
    :param identifier: Series identifier to be added.
    :param quality: If supplied, this will override the quality from the series parser.
    """
    name_to_parse = '{} {}'.format(series.name, identifier)
    if quality:
        name_to_parse += ' {}'.format(quality)
    parsed = get_plugin_by_name('parsing').instance.parse_series(name_to_parse, name=series.name)
    if not parsed.valid:
        raise ValueError('Invalid identifier for series `{}`: `{}`.'.format(series.name, identifier))

    added = store_parser(session, parsed, series=series)
    if not added:
        raise ValueError('Unable to add `%s` to series `%s`.' % (identifier, series.name.capitalize()))
    else:
        for release in added:
            release.downloaded = True
        log.debug('Entity `%s` from series `%s` added to database.', identifier, series.name)


def remove_series(name, forget=False):
    """
    Remove a whole series `name` from database.

    :param name: Name of series to be removed
    :param forget: Indication whether or not to fire a 'forget' event
    """
    downloaded_releases = []
    with Session() as session:
        series = session.query(Series).filter(Series.name == name).all()
        if series:
            for s in series:
                if forget:
                    for entity in (s.episodes + s.seasons):
                        for release in entity.downloaded_releases:
                            downloaded_releases.append(release.title)
                session.delete(s)
            session.commit()
            log.debug('Removed series `%s` from database.', name)
        else:
            raise ValueError('Unknown series `%s`' % name)
    for downloaded_release in downloaded_releases:
        fire_event('forget', downloaded_release)


def remove_series_entity(name, identifier, forget=False):
    """
    Remove all entities by `identifier` from series `name` from database.

    :param name: Name of series to be removed
    :param identifier: Series identifier to be deleted,
    :param forget: Indication whether or not to fire a 'forget' event
    """
    downloaded_releases = []
    with Session() as session:
        series = session.query(Series).filter(Series.name == name).first()
        if not series:
            raise ValueError('Unknown series `%s`' % name)

        def remove_entity(entity):
            if not series.begin:
                series.identified_by = ''  # reset identified_by flag so that it will be recalculated
            session.delete(entity)
            log.debug('Entity `%s` from series `%s` removed from database.', identifier, name)
            return [release.title for release in entity.downloaded_releases]

        name_to_parse = '{} {}'.format(series.name, identifier)
        parsed = get_plugin_by_name('parsing').instance.parse_series(name_to_parse, name=series.name)
        if not parsed.valid:
            raise ValueError('Invalid identifier for series `{}`: `{}`'.format(series.name, identifier))

        removed = False
        if parsed.season_pack:
            season = session.query(Season).filter(Season.season == parsed.season).filter(
                Season.series_id == series.id).first()
            if season:
                removed = True
                downloaded_releases = remove_entity(season)
        else:
            episode = session.query(Episode).filter(Episode.season == parsed.season).filter(
                Episode.number == parsed.episode).filter(Episode.series_id == series.id).first()
            if episode:
                removed = True
                downloaded_releases = remove_entity(episode)
        if not removed:
            raise ValueError('Unknown identifier `%s` for series `%s`' % (identifier, name.capitalize()))

    if forget:
        for downloaded_release in downloaded_releases:
            fire_event('forget', downloaded_release)


def delete_episode_release_by_id(release_id):
    with Session() as session:
        release = session.query(EpisodeRelease).filter(EpisodeRelease.id == release_id).first()
        if release:
            session.delete(release)
            session.commit()
            log.debug('Deleted release ID `%s`', release_id)
        else:
            raise ValueError('Unknown identifier `%s` for release' % release_id)


def delete_season_release_by_id(release_id):
    with Session() as session:
        release = session.query(SeasonRelease).filter(SeasonRelease.id == release_id).first()
        if release:
            session.delete(release)
            session.commit()
            log.debug('Deleted release ID `%s`', release_id)
        else:
            raise ValueError('Unknown identifier `%s` for release' % release_id)


def shows_by_name(normalized_name, session=None):
    """ Returns all series matching `normalized_name` """
    return session.query(Series).filter(Series._name_normalized.contains(normalized_name)).order_by(
        func.char_length(Series.name)).all()


def shows_by_exact_name(normalized_name, session=None):
    """ Returns all series matching `normalized_name` """
    return session.query(Series).filter(Series._name_normalized == normalized_name).order_by(
        func.char_length(Series.name)).all()


def show_by_id(show_id, session=None):
    """ Return an instance of a show by querying its ID """
    return session.query(Series).filter(Series.id == show_id).one()


def season_by_id(season_id, session=None):
    """ Return an instance of an season by querying its ID """
    return session.query(Season).filter(Season.id == season_id).one()


def episode_by_id(episode_id, session=None):
    """ Return an instance of an episode by querying its ID """
    return session.query(Episode).filter(Episode.id == episode_id).one()


def episode_release_by_id(release_id, session=None):
    """ Return an instance of an episode release by querying its ID """
    return session.query(EpisodeRelease).filter(EpisodeRelease.id == release_id).one()


def season_release_by_id(release_id, session=None):
    """ Return an instance of an episode release by querying its ID """
    return session.query(SeasonRelease).filter(SeasonRelease.id == release_id).one()


def show_episodes(series, start=None, stop=None, count=False, descending=False, session=None):
    """ Return all episodes of a given series """
    episodes = session.query(Episode).filter(Episode.series_id == series.id)
    if count:
        return episodes.count()
    # Query episodes in sane order instead of iterating from series.episodes
    if series.identified_by == 'sequence':
        episodes = episodes.order_by(Episode.number.desc()) if descending else episodes.order_by(Episode.number)
    elif series.identified_by == 'ep':
        episodes = episodes.order_by(Episode.season.desc(), Episode.number.desc()) if descending else episodes.order_by(
            Episode.season, Episode.number)
    else:
        episodes = episodes.order_by(Episode.identifier.desc()) if descending else episodes.order_by(Episode.identifier)
    return episodes.slice(start, stop).from_self().all()


def show_seasons(series, start=None, stop=None, count=False, descending=False, session=None):
    """ Return all seasons of a given series """
    seasons = session.query(Season).filter(Season.series_id == series.id)
    if count:
        return seasons.count()
    seasons = seasons.order_by(Season.season.desc()) if descending else seasons.order_by(Season.season)
    return seasons.slice(start, stop).from_self().all()


def get_all_entities(series, session, sort_by='age', reverse=False):
    episodes = show_episodes(series, session=session)
    seasons = show_seasons(series, session=session)
    if sort_by == 'identifier':
        key = lambda e: e.identifier
    else:
        key = lambda e: (e.first_seen or datetime.min, e.identifier)
    return sorted(episodes + seasons, key=key, reverse=reverse)


def get_episode_releases(episode, downloaded=None, start=None, stop=None, count=False, descending=False, sort_by=None,
                         session=None):
    """ Return all releases for a given episode """
    releases = session.query(EpisodeRelease).filter(EpisodeRelease.episode_id == episode.id)
    if downloaded is not None:
        releases = releases.filter(EpisodeRelease.downloaded == downloaded)
    if count:
        return releases.count()
    releases = releases.slice(start, stop).from_self()
    if descending:
        releases = releases.order_by(getattr(EpisodeRelease, sort_by).desc())
    else:
        releases = releases.order_by(getattr(EpisodeRelease, sort_by))
    return releases.all()


def get_season_releases(season, downloaded=None, start=None, stop=None, count=False, descending=False, sort_by=None,
                        session=None):
    """ Return all releases for a given season """
    releases = session.query(SeasonRelease).filter(SeasonRelease.season_id == season.id)
    if downloaded is not None:
        releases = releases.filter(SeasonRelease.downloaded == downloaded)
    if count:
        return releases.count()
    releases = releases.slice(start, stop).from_self()
    if descending:
        releases = releases.order_by(getattr(SeasonRelease, sort_by).desc())
    else:
        releases = releases.order_by(getattr(SeasonRelease, sort_by))
    return releases.all()


def episode_in_show(series_id, episode_id):
    """ Return True if `episode_id` is part of show with `series_id`, else return False """
    with Session() as session:
        episode = session.query(Episode).filter(Episode.id == episode_id).one()
        return episode.series_id == series_id


def season_in_show(series_id, season_id):
    """ Return True if `episode_id` is part of show with `series_id`, else return False """
    with Session() as session:
        season = session.query(Season).filter(Season.id == season_id).one()
        return season.series_id == series_id


def release_in_episode(episode_id, release_id):
    """ Return True if `release_id` is part of episode with `episode_id`, else return False """
    with Session() as session:
        release = session.query(EpisodeRelease).filter(EpisodeRelease.id == release_id).one()
        return release.episode_id == episode_id


def release_in_season(season_id, release_id):
    """ Return True if `release_id` is part of episode with `episode_id`, else return False """
    with Session() as session:
        release = session.query(SeasonRelease).filter(SeasonRelease.id == release_id).one()
        return release.season_id == season_id


def populate_entry_fields(entry, parser, config):
    """
    Populates all series_fields for given entry based on parser.

    :param parser: A valid result from a series parser used to populate the fields.
    :config dict: If supplied, will use 'path' and 'set' options to populate specified fields.
    """
    entry['series_parser'] = copy(parser)
    # add series, season and episode to entry
    entry['series_name'] = parser.name
    if 'quality' in entry and entry['quality'] != parser.quality:
        log.verbose('Found different quality for `%s`. Was `%s`, overriding with `%s`.', entry['title'],
                    entry['quality'], parser.quality)
    entry['quality'] = parser.quality
    entry['proper'] = parser.proper
    entry['proper_count'] = parser.proper_count
    entry['release_group'] = parser.group
    entry['season_pack'] = parser.season_pack
    if parser.id_type == 'ep':
        entry['series_season'] = parser.season
        if not parser.season_pack:
            entry['series_episode'] = parser.episode
    elif parser.id_type == 'date':
        entry['series_date'] = parser.id
        entry['series_season'] = parser.id.year
    else:
        entry['series_season'] = time.gmtime().tm_year
    entry['series_episodes'] = parser.episodes
    entry['series_id'] = parser.pack_identifier
    entry['series_id_type'] = parser.id_type
    entry['series_identified_by'] = parser.identified_by
    entry['series_exact'] = parser.strict_name

    # If a config is passed in, also look for 'path' and 'set' options to set more fields
    if config:
        # set custom download path
        if 'path' in config:
            log.debug('setting custom path for `%s` to `%s`', entry['title'], config.get('path'))
            # Just add this to the 'set' dictionary, so that string replacement is done cleanly
            config.setdefault('set', {}).update(path=config['path'])

        # accept info from set: and place into the entry
        if 'set' in config:
            set = plugin.get_plugin_by_name('set')
            set.instance.modify(entry, config.get('set'))


class FilterSeriesBase(object):
    """
    Class that contains helper methods for both filter.series as well as plugins that configure it,
    such as all_series, series_premiere and configure_series.
    """

    @property
    def settings_schema(self):
        return {
            'title': 'series options',
            'type': 'object',
            'properties': {
                'path': {'type': 'string'},
                'set': {'type': 'object'},
                'alternate_name': one_or_more({'type': 'string'}),
                # Custom regexp options
                'name_regexp': one_or_more({'type': 'string', 'format': 'regex'}),
                'ep_regexp': one_or_more({'type': 'string', 'format': 'regex'}),
                'date_regexp': one_or_more({'type': 'string', 'format': 'regex'}),
                'sequence_regexp': one_or_more({'type': 'string', 'format': 'regex'}),
                'id_regexp': one_or_more({'type': 'string', 'format': 'regex'}),
                # Date parsing options
                'date_yearfirst': {'type': 'boolean'},
                'date_dayfirst': {'type': 'boolean'},
                # Quality options
                'quality': {'type': 'string', 'format': 'quality_requirements'},
                'qualities': {'type': 'array', 'items': {'type': 'string', 'format': 'quality_requirements'}},
                'timeframe': {'type': 'string', 'format': 'interval'},
                'upgrade': {'type': 'boolean'},
                'target': {'type': 'string', 'format': 'quality_requirements'},
                # Specials
                'specials': {'type': 'boolean'},
                # Propers (can be boolean, or an interval string)
                'propers': {'type': ['boolean', 'string'], 'format': 'interval'},
                # Identified by
                'identified_by': {
                    'type': 'string', 'enum': ['ep', 'date', 'sequence', 'id', 'auto']
                },
                # Strict naming
                'exact': {'type': 'boolean'},
                # Begin takes an ep, sequence or date identifier
                'begin': {'type': ['string', 'integer'], 'format': 'episode_or_season_id'},
                'from_group': one_or_more({'type': 'string'}),
                'parse_only': {'type': 'boolean'},
                'special_ids': one_or_more({'type': 'string'}),
                'prefer_specials': {'type': 'boolean'},
                'assume_special': {'type': 'boolean'},
                'tracking': {'type': ['boolean', 'string'], 'enum': [True, False, 'backfill']},
                # Season pack
                'season_packs': {'oneOf': [
                    {'type': 'boolean'},
                    {'type': 'integer'},
                    {'type': 'string', 'enum': ['always', 'only']},
                    {'type': 'object',
                     'properties': {
                         'threshold': {'type': 'integer', 'minimum': 0},
                         'reject_eps': {'type': 'boolean'}
                     },
                     'required': ['threshold', 'reject_eps'],
                     'additionalProperties': False
                     }
                ]}
            },
            'additionalProperties': False
        }

    def make_grouped_config(self, config):
        """Turns a simple series list into grouped format with a empty settings dict"""
        if not isinstance(config, dict):
            # convert simplest configuration internally grouped format
            config = {'simple': config, 'settings': {}}
        else:
            # already in grouped format, just make sure there's settings
            config.setdefault('settings', {})
        return config

    def season_pack_opts(self, season_packs):
        """
        Parse the user's `season_packs` option, and turn it in to a more useful form.
        """
        if season_packs in [False, None]:
            return False
        opts = {'threshold': 0, 'reject_eps': False}
        if season_packs is True:
            return opts
        elif isinstance(season_packs, int):
            opts['threshold'] = season_packs
        elif isinstance(season_packs, str):
            if season_packs == 'always':
                opts['threshold'] = sys.maxsize
            else:  # 'only'
                opts['reject_eps'] = True
        elif isinstance(season_packs, dict):
            opts = season_packs
        return opts

    def apply_group_options(self, config):
        """Applies group settings to each item in series group and removes settings dict."""

        # Make sure config is in grouped format first
        config = self.make_grouped_config(config)
        for group_name in config:
            if group_name == 'settings':
                continue
            group_series = []
            if isinstance(group_name, str):
                # if group name is known quality, convenience create settings with that quality
                try:
                    qualities.Requirements(group_name)
                    config['settings'].setdefault(group_name, {}).setdefault('target', group_name)
                except ValueError:
                    # If group name is not a valid quality requirement string, do nothing.
                    pass
            group_settings = config['settings'].get(group_name, {})
            for series in config[group_name]:
                # convert into dict-form if necessary
                series_settings = {}
                if isinstance(series, dict):
                    series, series_settings = list(series.items())[0]
                # Make sure this isn't a series with no name
                if not series:
                    log.warning('Series config contains a series with no name!')
                    continue
                # make sure series name is a string to accommodate for "24"
                if not isinstance(series, str):
                    series = str(series)
                # if series have given path instead of dict, convert it into a dict
                if isinstance(series_settings, str):
                    series_settings = {'path': series_settings}
                # merge group settings into this series settings
                merge_dict_from_to(group_settings, series_settings)
                # Convert to dict if watched is in SXXEXX format
                if isinstance(series_settings.get('watched'), str):
                    season, episode = series_settings['watched'].upper().split('E')
                    season = season.lstrip('S')
                    series_settings['watched'] = {'season': int(season), 'episode': int(episode)}
                # Convert enough to target for backwards compatibility
                if 'enough' in series_settings:
                    log.warning('Series setting `enough` has been renamed to `target`. Please update your config.')
                    series_settings.setdefault('target', series_settings['enough'])
                # Add quality: 720p if timeframe is specified with no target
                if 'timeframe' in series_settings and 'qualities' not in series_settings:
                    series_settings.setdefault('target', '720p hdtv+')

                group_series.append({series: series_settings})
            config[group_name] = group_series
        del config['settings']
        return config

    def prepare_config(self, config):
        """Generate a list of unique series from configuration.
        This way we don't need to handle two different configuration formats in the logic.
        Applies group settings with advanced form."""

        config = self.apply_group_options(config)
        return self.combine_series_lists(*list(config.values()))

    def combine_series_lists(self, *series_lists, **kwargs):
        """Combines the series from multiple lists, making sure there are no doubles.

        If keyword argument log_once is set to True, an error message will be printed if a series
        is listed more than once, otherwise log_once will be used."""
        unique_series = {}
        for series_list in series_lists:
            for series in series_list:
                series, series_settings = list(series.items())[0]
                if series not in unique_series:
                    unique_series[series] = series_settings
                else:
                    if kwargs.get('log_once'):
                        log_once('Series `%s` is already configured in series plugin' % series, log)
                    else:
                        log.warning('Series `%s` is configured multiple times in series plugin.', series)
                    # Combine the config dicts for both instances of the show
                    unique_series[series].update(series_settings)
        # Turn our all_series dict back into a list
        # sort by reverse alpha, so that in the event of 2 series with common prefix, more specific is parsed first
        return [{s: unique_series[s]} for s in sorted(unique_series, reverse=True)]

    def merge_config(self, task, config):
        """Merges another series config dict in with the current one."""

        # Make sure we start with both configs as a list of complex series
        native_series = self.prepare_config(task.config.get('series', {}))
        merging_series = self.prepare_config(config)
        task.config['series'] = self.combine_series_lists(merging_series, native_series, log_once=True)
        return task.config['series']


class FilterSeries(FilterSeriesBase):
    """
    Intelligent filter for tv-series.

    http://flexget.com/wiki/Plugins/series
    """

    @property
    def schema(self):
        return {
            'type': ['array', 'object'],
            # simple format:
            #   - series
            #   - another series
            'items': {
                'type': ['string', 'number', 'object'],
                'additionalProperties': self.settings_schema
            },
            # advanced format:
            #   settings:
            #     group: {...}
            #   group:
            #     {...}
            'properties': {
                'settings': {
                    'type': 'object',
                    'additionalProperties': self.settings_schema
                }
            },
            'additionalProperties': {
                'type': 'array',
                'items': {
                    'type': ['string', 'number', 'object'],
                    'additionalProperties': self.settings_schema
                }
            }
        }

    def __init__(self):
        try:
            self.backlog = plugin.get_plugin_by_name('backlog')
        except plugin.DependencyError:
            log.warning('Unable to utilize backlog plugin, so episodes may slip through timeframe.')

    def auto_exact(self, config):
        """Automatically enable exact naming option for series that look like a problem"""

        # generate list of all series in one dict
        all_series = {}
        for series_item in config:
            series_name, series_config = list(series_item.items())[0]
            all_series[series_name] = series_config

        # scan for problematic names, enable exact mode for them
        for series_name, series_config in all_series.items():
            for name in list(all_series.keys()):
                if (name.lower().startswith(series_name.lower())) and \
                        (name.lower() != series_name.lower()):
                    if 'exact' not in series_config:
                        log.verbose('Auto enabling exact matching for series `%s` (reason: `%s`)', series_name, name)
                        series_config['exact'] = True

    # Run after metainfo_quality and before metainfo_series
    @plugin.priority(125)
    def on_task_metainfo(self, task, config):
        config = self.prepare_config(config)
        self.auto_exact(config)
        for series_item in config:
            series_name, series_config = list(series_item.items())[0]
            log.trace('series_name: `%s`, series_config: `%s`', series_name, series_config)
            start_time = time.clock()
            self.parse_series(task.entries, series_name, series_config)
            took = time.clock() - start_time
            log.trace('parsing `%s` took %s', series_name, took)

    def on_task_filter(self, task, config):
        """Filter series"""
        # Parsing was done in metainfo phase, create the dicts to pass to process_series from the task entries
        # key: series episode identifier ie. S01E02
        # value: seriesparser

        config = self.prepare_config(config)
        found_series = {}
        for entry in task.entries:
            if entry.get('series_name') and entry.get('series_id') is not None and entry.get('series_parser'):
                found_series.setdefault(entry['series_name'], []).append(entry)

        for series_item in config:
            with Session() as session:
                series_name, series_config = list(series_item.items())[0]
                if series_config.get('parse_only'):
                    log.debug('Skipping filtering of series `%s` because of parse_only', series_name)
                    continue
                # Make sure number shows (e.g. 24) are turned into strings
                series_name = str(series_name)
                db_series = session.query(Series).filter(Series.name == series_name).first()
                if not db_series:
                    log.debug('adding series `%s` into db', series_name)
                    db_series = Series()
                    db_series.name = series_name
                    db_series.identified_by = series_config.get('identified_by', 'auto')
                    session.add(db_series)
                    log.debug('-> added `%s`', db_series)
                    session.flush()  # Flush to get an id on series before adding alternate names.
                    alts = series_config.get('alternate_name', [])
                    if not isinstance(alts, list):
                        alts = [alts]
                    for alt in alts:
                        _add_alt_name(alt, db_series, series_name, session)
                if series_name not in found_series:
                    continue
                series_entries = {}
                for entry in found_series[series_name]:
                    # store found episodes into database and save reference for later use
                    releases = store_parser(session, entry['series_parser'], series=db_series,
                                            quality=entry.get('quality'))
                    entry['series_releases'] = [r.id for r in releases]
                    if hasattr(releases[0], 'episode'):
                        entity = releases[0].episode
                    else:
                        entity = releases[0].season
                    series_entries.setdefault(entity, []).append(entry)

                # If we didn't find any episodes for this series, continue
                if not series_entries:
                    log.trace('No entries found for `%s` this run.', series_name)
                    continue

                # configuration always overrides everything
                if series_config.get('identified_by', 'auto') != 'auto':
                    db_series.identified_by = series_config['identified_by']
                # if series doesn't have identified_by flag already set, calculate one now that new eps are added to db
                if not db_series.identified_by or db_series.identified_by == 'auto':
                    db_series.identified_by = auto_identified_by(db_series)
                    log.debug('identified_by set to `%s` based on series history', db_series.identified_by)

                log.trace('series_name: `%s`, series_config: `%s`', series_name, series_config)

                start_time = time.clock()

                self.process_series(task, series_entries, series_config)

                took = time.clock() - start_time
                log.trace('processing `%s` took %s', series_name, took)

    def parse_series(self, entries, series_name, config):
        """
        Search for `series_name` and populate all `series_*` fields in entries when successfully parsed

        :param session: SQLAlchemy session
        :param entries: List of entries to process
        :param series_name: Series name which is being processed
        :param config: Series config being processed
        """

        def get_as_array(config, key):
            """Return configuration key as array, even if given as a single string"""
            v = config.get(key, [])
            if isinstance(v, str):
                return [v]
            return v

        # set parser flags flags based on config / database
        identified_by = config.get('identified_by', 'auto')
        if identified_by == 'auto':
            with Session() as session:
                series = session.query(Series).filter(Series.name == series_name).first()
                if series:
                    # set flag from database
                    identified_by = series.identified_by or 'auto'

        params = dict(identified_by=identified_by,
                      alternate_names=get_as_array(config, 'alternate_name'),
                      name_regexps=get_as_array(config, 'name_regexp'),
                      strict_name=config.get('exact', False),
                      allow_groups=get_as_array(config, 'from_group'),
                      date_yearfirst=config.get('date_yearfirst'),
                      date_dayfirst=config.get('date_dayfirst'),
                      special_ids=get_as_array(config, 'special_ids'),
                      prefer_specials=config.get('prefer_specials'),
                      assume_special=config.get('assume_special'))
        for id_type in SERIES_ID_TYPES:
            params[id_type + '_regexps'] = get_as_array(config, id_type + '_regexp')

        for entry in entries:
            # skip processed entries
            if (entry.get('series_parser') and entry['series_parser'].valid and
                        entry['series_parser'].name.lower() != series_name.lower()):
                continue

            # Quality field may have been manipulated by e.g. assume_quality. Use quality field from entry if available.
            parsed = get_plugin_by_name('parsing').instance.parse_series(entry['title'], name=series_name, **params)
            if not parsed.valid:
                continue
            parsed.field = 'title'

            log.debug('`%s` detected as `%s`, field: `%s`', entry['title'], parsed, parsed.field)
            populate_entry_fields(entry, parsed, config)

    def process_series(self, task, series_entries, config):
        """
        Accept or Reject episode or season pack from available releases, or postpone choosing.

        :param task: Current Task
        :param series_entries: dict mapping Episodes or Seasons to entries for that episode or season_pack
        :param config: Series configuration
        """
        accepted_seasons = []

        # sort for season packs first, order by season number ascending. Uses -1 in case entity does not return a
        # season number or sort will crash
        for entity, entries in sorted(series_entries.items(), key=lambda e: (e[0].is_season, e[0].season or -1),
                                      reverse=True):
            if not entries:
                continue

            reason = None

            # sort entities in order of quality
            entries.sort(key=lambda e: (e['quality'], e['series_parser'].episodes, e['series_parser'].proper_count),
                         reverse=True)

            log.debug('start with entities: %s', [e['title'] for e in entries])

            season_packs = self.season_pack_opts(config.get('season_packs', False))
            # reject season packs unless specified
            if entity.is_season and not season_packs:
                for entry in entries:
                    entry.reject('season pack support is turned off')
                continue

            # reject episodes if season pack is set to 'only'
            if not entity.is_season and season_packs and season_packs['reject_eps']:
                for entry in entries:
                    entry.reject('season pack only mode')
                continue

            # Determine episode threshold for season pack
            ep_threshold = season_packs['threshold'] if season_packs else 0

            # check that a season ack for this season wasn't already accepted in this task run
            if entity.season in accepted_seasons:
                for entry in entries:
                    entry.reject('already accepted season pack for season `%s` in this task' % entity.season)
                continue

            # reject entity that have been marked as watched in config file
            if entity.series.begin:
                if entity < entity.series.begin:
                    for entry in entries:
                        entry.reject('Entity `%s` is before begin value of `%s`' %
                                     (entity.identifier, entity.series.begin.identifier))
                    continue

            # skip special episodes if special handling has been turned off
            if not config.get('specials', True) and entity.identified_by == 'special':
                log.debug('Skipping special episode as support is turned off.')
                continue

            log.debug('current entities: %s', [e['title'] for e in entries])

            # quality filtering
            if 'quality' in config:
                entries = self.process_quality(config, entries)
                if not entries:
                    continue
                reason = 'matches quality'

            # Many of the following functions need to know this info. Only look it up once.
            downloaded = entity.downloaded_releases
            downloaded_qualities = [rls.quality for rls in downloaded]

            # proper handling
            log.debug('-' * 20 + ' process_propers -->')
            entries = self.process_propers(config, entity, entries)
            if not entries:
                continue

            # Remove any eps we already have from the list
            for entry in reversed(entries):  # Iterate in reverse so we can safely remove from the list while iterating
                if entry['quality'] in downloaded_qualities:
                    entry.reject('quality already downloaded')
                    entries.remove(entry)
            if not entries:
                continue

            # Figure out if we need an additional quality for this ep
            if downloaded:
                if config.get('upgrade'):
                    # Remove all the qualities lower than what we have
                    for entry in reversed(entries):
                        if entry['quality'] < max(downloaded_qualities):
                            entry.reject('worse quality than already downloaded.')
                            entries.remove(entry)
                if not entries:
                    continue

                if 'target' in config and config.get('upgrade'):
                    # If we haven't grabbed the target yet, allow upgrade to it
                    self.process_timeframe_target(config, entries, downloaded)
                    continue
                if 'qualities' in config:
                    # Grab any additional wanted qualities
                    log.debug('-' * 20 + ' process_qualities -->')
                    self.process_qualities(config, entries, downloaded)
                    continue
                elif config.get('upgrade'):
                    entries[0].accept('is an upgrade to existing quality')
                    continue

                # Reject entity because we have them
                for entry in entries:
                    entry.reject('entity has already been downloaded')
                continue

            best = entries[0]
            log.debug('continuing w. entities: %s', [e['title'] for e in entries])
            log.debug('best entity is: `%s`', best['title'])

            # episode tracking. used only with season and sequence based series
            if entity.identified_by in ['ep', 'sequence']:
                if task.options.disable_tracking or not config.get('tracking', True):
                    log.debug('episode tracking disabled')
                else:
                    log.debug('-' * 20 + ' tracking -->')
                    # Grace is number of distinct eps in the task for this series + 2
                    backfill = config.get('tracking') == 'backfill'
                    if self.process_entity_tracking(entity, entries, grace=len(series_entries) + 2, backfill=backfill,
                                                    threshold=ep_threshold):
                        continue

            # quality
            if 'target' in config or 'qualities' in config:
                if 'target' in config:
                    if self.process_timeframe_target(config, entries, downloaded):
                        continue
                elif 'qualities' in config:
                    if self.process_qualities(config, entries, downloaded):
                        continue

                # We didn't make a quality target match, check timeframe to see
                # if we should get something anyway
                if 'timeframe' in config:
                    if self.process_timeframe(task, config, entity, entries):
                        continue
                    reason = 'Timeframe expired, choosing best available'
                else:
                    # If target or qualities is configured without timeframe, don't accept anything now
                    continue

            # Just pick the best ep if we get here
            reason = reason or 'choosing best available quality'
            best.accept(reason)

            # need to reject all other episode/season packs for an accepted season during the task,
            # can't wait for task learn phase
            if entity.is_season:
                log.debug('adding season number `%s` to accepted seasons for this task', entity.season)
                accepted_seasons.append(entity.season)

    def process_propers(self, config, episode, entries):
        """
        Accepts needed propers. Nukes episodes from which there exists proper.

        :returns: A list of episodes to continue processing.
        """

        pass_filter = []
        best_propers = []
        # Since eps is sorted by quality then proper_count we always see the highest proper for a quality first.
        (last_qual, best_proper) = (None, 0)
        for entry in entries:
            if entry['quality'] != last_qual:
                last_qual, best_proper = entry['quality'], entry['series_parser'].proper_count
                best_propers.append(entry)
            if entry['series_parser'].proper_count < best_proper:
                # nuke qualities which there is a better proper available
                entry.reject('nuked')
            else:
                pass_filter.append(entry)

        # If propers support is turned off, or proper timeframe has expired just return the filtered eps list
        if isinstance(config.get('propers', True), bool):
            if not config.get('propers', True):
                return pass_filter
        else:
            # propers with timeframe
            log.debug('proper timeframe: %s', config['propers'])
            timeframe = parse_timedelta(config['propers'])

            first_seen = episode.first_seen
            expires = first_seen + timeframe
            log.debug('propers timeframe: %s', timeframe)
            log.debug('first_seen: %s', first_seen)
            log.debug('propers ignore after: %s', expires)

            if datetime.now() > expires:
                log.debug('propers timeframe expired')
                return pass_filter

        downloaded_qualities = dict((d.quality, d.proper_count) for d in episode.downloaded_releases)
        log.debug('propers - downloaded qualities: %s', downloaded_qualities)

        # Accept propers we actually need, and remove them from the list of entries to continue processing
        for entry in best_propers:
            if (entry['quality'] in downloaded_qualities and
                        entry['series_parser'].proper_count > downloaded_qualities[entry['quality']]):
                entry.accept('proper')
                pass_filter.remove(entry)

        return pass_filter

    def process_timeframe_target(self, config, entries, downloaded=None):
        """
        Accepts first episode matching the quality configured for the series.

        :return: True if accepted something
        """
        req = qualities.Requirements(config['target'])
        if downloaded:
            if any(req.allows(release.quality) for release in downloaded):
                log.debug('Target quality already achieved.')
                return True
        # scan for quality
        for entry in entries:
            if req.allows(entry['quality']):
                log.debug('Accepted by series. `%s` meets quality requirement `%s`.', entry['title'], req)
                entry.accept('target quality')
                return True

    def process_quality(self, config, entries):
        """
        Filters eps that do not fall between within our defined quality standards.

        :returns: A list of eps that are in the acceptable range
        """
        reqs = qualities.Requirements(config['quality'])
        log.debug('quality req: %s', reqs)
        result = []
        # see if any of the eps match accepted qualities
        for entry in entries:
            if reqs.allows(entry['quality']):
                result.append(entry)
            else:
                log.verbose('Ignored `%s`. Does not meet quality requirement `%s`.', entry['title'], reqs)
        if not result:
            log.debug('no quality meets requirements')
        return result

    def process_entity_tracking(self, entity, entries, grace, threshold, backfill=False):
        """
        Rejects all entity that are too old or new, return True when this happens.

        :param entity: Entity model
        :param list entries: List of entries for given episode.
        :param int grace: Number of episodes before or after latest download that are allowed.
        :param bool backfill: If this is True, previous episodes will be allowed,
            but forward advancement will still be restricted.
        """

        latest = get_latest_release(entity.series)
        if entity.series.begin and (not latest or entity.series.begin > latest):
            latest = entity.series.begin
        log.debug('latest download: %s', latest)
        log.debug('current: %s', entity)

        if latest:
            # reject any entity if a season pack for this season was already downloaded
            if entity.season in entity.series.completed_seasons:
                log.debug('season `%s` already completed for this series', entity.season)
                for entry in entries:
                    entry.reject('season `%s` is already completed' % entity.season)
                return True

            # Test if episode threshold has been met
            if entity.is_season and entity.series.episodes_for_season(entity.season) > threshold:
                log.debug('threshold of %s has been met, skipping season pack', threshold)
                for entry in entries:
                    entry.reject('The configured number of episodes for this season has already been downloaded')
                return True

            if latest.identified_by == entity.identified_by:
                # Allow any previous episodes this season, or previous episodes within grace if sequence
                if not backfill:
                    if entity.season < latest.season or (
                                    entity.identified_by == 'sequence' and entity.number < (latest.number - grace)):
                        log.debug('too old! rejecting all occurrences')
                        for entry in entries:
                            entry.reject('Too much in the past from latest downloaded entity %s' % latest.identifier)
                        return True

                # Allow future episodes within grace, or first episode of next season, or season pack of next season
                if (entity.season > latest.season + 1 or
                            not entity.is_season and (
                                    (entity.season > latest.season and entity.number > 1) or
                                        not latest.is_season and (entity.season == latest.season and entity.number > (
                                                latest.number + grace)))):
                    log.debug('too new! rejecting all occurrences')
                    for entry in entries:
                        entry.reject('Too much in the future from latest downloaded entity `%s`. '
                                     'See `--disable-tracking` if this should be downloaded.' % latest.identifier)
                    return True

    def process_timeframe(self, task, config, episode, entries):
        """
        Runs the timeframe logic to determine if we should wait for a better quality.
        Saves current best to backlog if timeframe has not expired.

        :returns: True - if we should keep the quality (or qualities) restriction
                  False - if the quality restriction should be released, due to timeframe expiring
        """

        if 'timeframe' not in config:
            return True

        best = entries[0]

        # parse options
        log.debug('timeframe: %s', config['timeframe'])
        timeframe = parse_timedelta(config['timeframe'])

        if config.get('quality'):
            req = qualities.Requirements(config['quality'])
            seen_times = [rls.first_seen for rls in episode.releases if req.allows(rls.quality)]
        else:
            seen_times = [rls.first_seen for rls in episode.releases]
        # Somehow we can get here without having qualifying releases (#2779) make sure min doesn't crash
        first_seen = min(seen_times) if seen_times else datetime.now()
        expires = first_seen + timeframe
        log.debug('timeframe: %s, first_seen: %s, expires: %s', timeframe, first_seen, expires)

        stop = normalize_series_name(task.options.stop_waiting) == episode.series._name_normalized
        if expires <= datetime.now() or stop:
            # Expire timeframe, accept anything
            log.info('Timeframe expired, releasing quality restriction.')
            return False
        else:
            # verbose waiting, add to backlog
            diff = expires - datetime.now()

            hours, remainder = divmod(diff.seconds, 3600)
            hours += diff.days * 24
            minutes, _ = divmod(remainder, 60)

            log.info('`%s`: timeframe waiting for %02dh:%02dmin. Currently best is `%s`.',
                     episode.series.name, hours, minutes, best['title'])

            # add best entry to backlog (backlog is able to handle duplicate adds)
            if self.backlog:
                self.backlog.instance.add_backlog(task, best, session=object_session(episode))
            return True

    def process_qualities(self, config, entries, downloaded):
        """
        Handles all modes that can accept more than one quality per episode. (qualities, upgrade)

        :returns: True - if at least one wanted quality has been downloaded or accepted.
                  False - if no wanted qualities have been accepted
        """

        # Get list of already downloaded qualities
        downloaded_qualities = [r.quality for r in downloaded]
        log.debug('downloaded_qualities: %s', downloaded_qualities)

        # If qualities key is configured, we only want qualities defined in it.
        wanted_qualities = set([qualities.Requirements(name) for name in config.get('qualities', [])])
        # Compute the requirements from our set that have not yet been fulfilled
        still_needed = [req for req in wanted_qualities if not any(req.allows(qual) for qual in downloaded_qualities)]
        log.debug('wanted qualities: %s', wanted_qualities)

        def wanted(quality):
            """Returns True if we want this quality based on the config options."""
            wanted = not wanted_qualities or any(req.allows(quality) for req in wanted_qualities)
            if config.get('upgrade'):
                wanted = wanted and quality > max(downloaded_qualities or [qualities.Quality()])
            return wanted

        for entry in entries:
            quality = entry['quality']
            log.debug('ep: `%s`, quality: `%s`', entry['title'], quality)
            if not wanted(quality):
                log.debug('`%s` is an unwanted quality', quality)
                continue
            if any(req.allows(quality) for req in still_needed):
                # Don't get worse qualities in upgrade mode
                if config.get('upgrade'):
                    if downloaded_qualities and quality < max(downloaded_qualities):
                        continue
                entry.accept('quality wanted')
                downloaded_qualities.append(quality)
                downloaded.append(entry)
                # Re-calculate what is still needed
                still_needed = [req for req in still_needed if not req.allows(quality)]
        return bool(downloaded_qualities)

    def on_task_learn(self, task, config):
        """Learn succeeded episodes"""
        log.debug('on_task_learn')
        for entry in task.accepted:
            if 'series_releases' in entry:
                with Session() as session:
                    season_num = ep_num = 0
                    if entry['season_pack']:
                        season_num = (session.query(SeasonRelease).
                                      filter(SeasonRelease.id.in_(entry['series_releases'])).
                                      update({'downloaded': True}, synchronize_session=False))
                    else:
                        ep_num = (session.query(EpisodeRelease).filter(EpisodeRelease.id.in_(entry['series_releases'])).
                                  update({'downloaded': True}, synchronize_session=False))

                log.debug('marking %s episode releases and %s season releases as downloaded for `%s`', ep_num,
                          season_num, entry)
            else:
                log.debug('`%s` is not a series', entry['title'])


class SeriesDBManager(FilterSeriesBase):
    """Update in the database with series info from the config"""

    @plugin.priority(0)
    def on_task_start(self, task, config):
        # Only operate if task changed
        if not task.config_modified:
            return

        # Clear all series from this task
        with Session() as session:
            session.query(SeriesTask).filter(SeriesTask.name == task.name).delete()
            if not task.config.get('series'):
                return
            config = self.prepare_config(task.config['series'])
            for series_item in config:
                series_name, series_config = list(series_item.items())[0]
                # Make sure number shows (e.g. 24) are turned into strings
                series_name = str(series_name)
                db_series = session.query(Series).filter(Series.name == series_name).first()
                alts = series_config.get('alternate_name', [])
                if not isinstance(alts, list):
                    alts = [alts]
                if db_series:
                    # Update database with capitalization from config
                    db_series.name = series_name
                    # Remove the alternate names not present in current config
                    db_series.alternate_names = [alt for alt in db_series.alternate_names if alt.alt_name in alts]
                    # Add/update the possibly new alternate names
                else:
                    log.debug('adding series `%s` into db (on_task_start)', series_name)
                    db_series = Series()
                    db_series.name = series_name
                    session.add(db_series)
                    session.flush()  # flush to get id on series before creating alternate names
                    log.debug('-> added `%s`', db_series)
                for alt in alts:
                    _add_alt_name(alt, db_series, series_name, session)
                log.debug('connecting series `%s` to task `%s`', db_series.name, task.name)
                db_series.in_tasks.append(SeriesTask(task.name))
                if series_config.get('identified_by', 'auto') != 'auto':
                    db_series.identified_by = series_config['identified_by']
                # Set the begin episode
                if series_config.get('begin'):
                    try:
                        set_series_begin(db_series, series_config['begin'])
                    except ValueError as e:
                        raise plugin.PluginError(e)


def _add_alt_name(alt, db_series, series_name, session):
    alt = str(alt)
    db_series_alt = session.query(AlternateNames).filter(AlternateNames.alt_name == alt).first()
    if db_series_alt and db_series_alt.series_id == db_series.id:
        # Already exists, no need to create it then
        # TODO is checking the list for duplicates faster/better than querying the DB?
        db_series_alt.alt_name = alt
    elif db_series_alt:
        if not db_series_alt.series:
            # Not sure how this can happen
            log.debug('Found an alternate name not attached to series. Re-attatching `%s` to `%s`.', alt, series_name)
            db_series.alternate_names.append(db_series_alt)
        else:
            # Alternate name already exists for another series. Not good.
            raise plugin.PluginError('Error adding alternate name for `%s`: `%s` is already associated with `%s`. '
                                     'Check your settings.' % (series_name, alt, db_series_alt.series.name))
    else:
        log.debug('adding alternate name `%s` for `%s` into db', alt, series_name)
        db_series_alt = AlternateNames(alt)
        db_series.alternate_names.append(db_series_alt)
        log.debug('-> added %s', db_series_alt)


def set_alt_names(alt_names, db_series, session):
    db_alt_names = []
    for alt_name in alt_names:
        db_series_alt = session.query(AlternateNames).filter(AlternateNames.alt_name == alt_name).first()
        if db_series_alt:
            if not db_series_alt.series_id == db_series.id:
                raise plugin.PluginError('Error adding alternate name for `%s`: `%s` is already associated with `%s`. '
                                         'Check your settings.' % (db_series.name, alt_name, db_series_alt.series.name))
            else:
                log.debug('alternate name `%s` already associated with series `%s`, no change needed', alt_name,
                          db_series.name)
                db_alt_names.append(db_series_alt)
        else:
            db_alt_names.append(AlternateNames(alt_name))
            log.debug('adding alternate name `%s` to series `%s`', alt_name, db_series.name)
    db_series.alternate_names[:] = db_alt_names


@event('plugin.register')
def register_plugin():
    plugin.register(FilterSeries, 'series', api_ver=2)
    # This is a builtin so that it can update the database for tasks that may have had series plugin removed
    plugin.register(SeriesDBManager, 'series_db', builtin=True, api_ver=2)


@event('options.register')
def register_parser_arguments():
    exec_parser = options.get_parser('execute')
    exec_parser.add_argument('--stop-waiting', action='store', dest='stop_waiting', default='',
                             metavar='NAME', help='stop timeframe for a given series')
    exec_parser.add_argument('--disable-tracking', action='store_true', default=False,
                             help='disable episode advancement for this run')
    # Backwards compatibility
    exec_parser.add_argument('--disable-advancement', action='store_true', dest='disable_tracking',
                             help=argparse.SUPPRESS)<|MERGE_RESOLUTION|>--- conflicted
+++ resolved
@@ -681,13 +681,8 @@
 
 
 @with_session
-<<<<<<< HEAD
 def get_series_summary(configured=None, premieres=None, start=None, stop=None, count=False, sort_by='show_name',
-                       descending=None, session=None):
-=======
-def get_series_summary(configured=None, premieres=None, status=None, days=None, start=None, stop=None, count=False,
-                       sort_by='show_name', descending=None, session=None, name=None):
->>>>>>> fb622fb8
+                       descending=None, session=None, name=None):
     """
     Return a query with results for all series.
 
