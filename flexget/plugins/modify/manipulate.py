import re

from loguru import logger

from flexget import plugin
from flexget.event import event

logger = logger.bind(name='manipulate')


class Manipulate:
    r"""
    Usage:

      manipulate:
        - <destination field>:
            [find_all]: <boolean>
            [phase]: <phase>
            [from]: <source field>
            [extract]: <regexp>
            [separator]: <text>
            [replace]:
              regexp: <regexp>
              format: <regexp>
            [remove]: <boolean>

    Example:

      manipulate:
        - title:
            extract: \[\d\d\d\d\](.*)
    """

    schema = {
        'type': 'array',
        'items': {
            'type': 'object',
            'additionalProperties': {
                'type': 'object',
                'properties': {
                    'phase': {'enum': ['metainfo', 'filter', 'modify']},
                    'from': {'type': 'string'},
                    'extract': {'type': 'string', 'format': 'regex'},
                    'separator': {'type': 'string'},
                    'remove': {'type': 'boolean'},
                    'find_all': {'type': 'boolean'},
                    'replace': {
                        'type': 'object',
                        'properties': {
                            'regexp': {'type': 'string', 'format': 'regex'},
                            'format': {'type': 'string'},
                        },
                        'required': ['regexp', 'format'],
                        'additionalProperties': False,
                    },
                },
                'additionalProperties': False,
            },
        },
    }

    def on_task_start(self, task, config):
        """
        Separates the config into a dict with a list of jobs per phase.
        Allows us to skip phases without any jobs in them.
        """
        self.phase_jobs = {'filter': [], 'metainfo': [], 'modify': []}
        for item in config:
            for item_config in item.values():
                # Get the phase specified for this item, or use default of metainfo
                phase = item_config.get('phase', 'metainfo')
                self.phase_jobs[phase].append(item)

    @plugin.priority(plugin.PRIORITY_FIRST)
    def on_task_metainfo(self, task, config):
        if not self.phase_jobs['metainfo']:
            # return if no jobs for this phase
            return
        modified = sum(self.process(entry, self.phase_jobs['metainfo']) for entry in task.entries)
<<<<<<< HEAD
        log.verbose('Modified %d entries.', modified)
=======
        logger.verbose('Modified {} entries.', modified)
>>>>>>> e62afcdb

    @plugin.priority(plugin.PRIORITY_FIRST)
    def on_task_filter(self, task, config):
        if not self.phase_jobs['filter']:
            # return if no jobs for this phase
            return
<<<<<<< HEAD
        modified = sum(self.process(entry, self.phase_jobs['filter']) for entry in task.entries + task.rejected)
        log.verbose('Modified %d entries.', modified)
=======
        modified = sum(
            self.process(entry, self.phase_jobs['filter'])
            for entry in task.entries + task.rejected
        )
        logger.verbose('Modified {} entries.', modified)
>>>>>>> e62afcdb

    @plugin.priority(plugin.PRIORITY_FIRST)
    def on_task_modify(self, task, config):
        if not self.phase_jobs['modify']:
            # return if no jobs for this phase
            return
<<<<<<< HEAD

        modified = sum(self.process(entry, self.phase_jobs['modify']) for entry in task.entries + task.rejected)
        log.verbose('Modified %d entries.', modified)
=======
        modified = sum(
            self.process(entry, self.phase_jobs['modify'])
            for entry in task.entries + task.rejected
        )
        logger.verbose('Modified {} entries.', modified)
>>>>>>> e62afcdb

    def process(self, entry, jobs):
        """Process given jobs from config for an entry.

        :param entry: Entry to modify
        :param jobs: Config items to run on this entry
        :return: True if any fields were modified
        """

        modified = False
        for item in jobs:
            for field, config in item.items():
                from_field = field
                if 'from' in config:
                    from_field = config['from']
                field_value = entry.get(from_field)
<<<<<<< HEAD
                log.debug('field: `%s` from_field: `%s` field_value: `%s`', field, from_field, field_value)
=======
                logger.debug(
                    'field: `{}` from_field: `{}` field_value: `{}`',
                    field,
                    from_field,
                    field_value,
                )

>>>>>>> e62afcdb
                if config.get('remove'):
                    if field in entry:
                        del entry[field]
                        modified = True
                    continue
                if 'extract' in config:
                    if not field_value:
<<<<<<< HEAD
                        log.warning('Cannot extract, field `%s` is not present', from_field)
                        continue
                    if config.get('find_all'):
                        match = re.findall(config['extract'], field_value, re.I | re.U)
                        log.debug('all matches: %s', match)
                        field_value = config.get('separator', ' ').join(match).strip()
                        log.debug('field `%s` after extract: `%s`', field, field_value)
                    else:
                        match = re.search(config['extract'], field_value, re.I | re.U)
                        if match:
                            groups = [x for x in match.groups() if x is not None]
                            log.debug('groups: %s', groups)
                            field_value = config.get('separator', ' ').join(groups).strip()
                            log.debug('field `%s` after extract: `%s`', field, field_value)

                if 'replace' in config:
                    if not field_value:
                        log.warning('Cannot replace, field `%s` is not present', from_field)
=======
                        logger.warning('Cannot extract, field `{}` is not present', from_field)
                        continue
                    match = re.search(config['extract'], field_value, re.I | re.U)
                    if match:
                        groups = [x for x in match.groups() if x is not None]
                        logger.debug('groups: {}', groups)
                        field_value = config.get('separator', ' ').join(groups).strip()
                        logger.debug('field `{}` after extract: `{}`', field, field_value)

                if 'replace' in config:
                    if not field_value:
                        logger.warning('Cannot replace, field `{}` is not present', from_field)
>>>>>>> e62afcdb
                        continue
                    replace_config = config['replace']
                    regexp = re.compile(replace_config['regexp'], flags=re.I | re.U)
                    field_value = regexp.sub(replace_config['format'], field_value).strip()
<<<<<<< HEAD
                    log.debug('field `%s` after replace: `%s`', field, field_value)

                if from_field != field or entry[field] != field_value:
                    log.verbose('Field `%s` is now `%s`', field, field_value)
=======
                    logger.debug('field `{}` after replace: `{}`', field, field_value)

                if from_field != field or entry[field] != field_value:
                    logger.verbose('Field `{}` is now `{}`', field, field_value)
>>>>>>> e62afcdb
                    modified = True
                entry[field] = field_value
        return modified


@event('plugin.register')
def register_plugin():
    plugin.register(Manipulate, 'manipulate', api_ver=2)<|MERGE_RESOLUTION|>--- conflicted
+++ resolved
@@ -77,44 +77,29 @@
             # return if no jobs for this phase
             return
         modified = sum(self.process(entry, self.phase_jobs['metainfo']) for entry in task.entries)
-<<<<<<< HEAD
-        log.verbose('Modified %d entries.', modified)
-=======
         logger.verbose('Modified {} entries.', modified)
->>>>>>> e62afcdb
 
     @plugin.priority(plugin.PRIORITY_FIRST)
     def on_task_filter(self, task, config):
         if not self.phase_jobs['filter']:
             # return if no jobs for this phase
             return
-<<<<<<< HEAD
-        modified = sum(self.process(entry, self.phase_jobs['filter']) for entry in task.entries + task.rejected)
-        log.verbose('Modified %d entries.', modified)
-=======
         modified = sum(
             self.process(entry, self.phase_jobs['filter'])
             for entry in task.entries + task.rejected
         )
         logger.verbose('Modified {} entries.', modified)
->>>>>>> e62afcdb
 
     @plugin.priority(plugin.PRIORITY_FIRST)
     def on_task_modify(self, task, config):
         if not self.phase_jobs['modify']:
             # return if no jobs for this phase
             return
-<<<<<<< HEAD
-
-        modified = sum(self.process(entry, self.phase_jobs['modify']) for entry in task.entries + task.rejected)
-        log.verbose('Modified %d entries.', modified)
-=======
         modified = sum(
             self.process(entry, self.phase_jobs['modify'])
             for entry in task.entries + task.rejected
         )
         logger.verbose('Modified {} entries.', modified)
->>>>>>> e62afcdb
 
     def process(self, entry, jobs):
         """Process given jobs from config for an entry.
@@ -131,17 +116,12 @@
                 if 'from' in config:
                     from_field = config['from']
                 field_value = entry.get(from_field)
-<<<<<<< HEAD
-                log.debug('field: `%s` from_field: `%s` field_value: `%s`', field, from_field, field_value)
-=======
                 logger.debug(
                     'field: `{}` from_field: `{}` field_value: `{}`',
                     field,
                     from_field,
                     field_value,
                 )
-
->>>>>>> e62afcdb
                 if config.get('remove'):
                     if field in entry:
                         del entry[field]
@@ -149,54 +129,32 @@
                     continue
                 if 'extract' in config:
                     if not field_value:
-<<<<<<< HEAD
-                        log.warning('Cannot extract, field `%s` is not present', from_field)
+                        logger.warning('Cannot extract, field `%s` is not present', from_field)
                         continue
                     if config.get('find_all'):
                         match = re.findall(config['extract'], field_value, re.I | re.U)
-                        log.debug('all matches: %s', match)
+                        logger.debug('all matches: %s', match)
                         field_value = config.get('separator', ' ').join(match).strip()
-                        log.debug('field `%s` after extract: `%s`', field, field_value)
+                        logger.debug('field `%s` after extract: `%s`', field, field_value)
                     else:
                         match = re.search(config['extract'], field_value, re.I | re.U)
                         if match:
                             groups = [x for x in match.groups() if x is not None]
-                            log.debug('groups: %s', groups)
+                            logger.debug('groups: %s', groups)
                             field_value = config.get('separator', ' ').join(groups).strip()
-                            log.debug('field `%s` after extract: `%s`', field, field_value)
+                            logger.debug('field `%s` after extract: `%s`', field, field_value)
 
                 if 'replace' in config:
                     if not field_value:
-                        log.warning('Cannot replace, field `%s` is not present', from_field)
-=======
-                        logger.warning('Cannot extract, field `{}` is not present', from_field)
-                        continue
-                    match = re.search(config['extract'], field_value, re.I | re.U)
-                    if match:
-                        groups = [x for x in match.groups() if x is not None]
-                        logger.debug('groups: {}', groups)
-                        field_value = config.get('separator', ' ').join(groups).strip()
-                        logger.debug('field `{}` after extract: `{}`', field, field_value)
-
-                if 'replace' in config:
-                    if not field_value:
-                        logger.warning('Cannot replace, field `{}` is not present', from_field)
->>>>>>> e62afcdb
+                        logger.warning('Cannot replace, field `%s` is not present', from_field)
                         continue
                     replace_config = config['replace']
                     regexp = re.compile(replace_config['regexp'], flags=re.I | re.U)
                     field_value = regexp.sub(replace_config['format'], field_value).strip()
-<<<<<<< HEAD
-                    log.debug('field `%s` after replace: `%s`', field, field_value)
-
-                if from_field != field or entry[field] != field_value:
-                    log.verbose('Field `%s` is now `%s`', field, field_value)
-=======
                     logger.debug('field `{}` after replace: `{}`', field, field_value)
 
                 if from_field != field or entry[field] != field_value:
                     logger.verbose('Field `{}` is now `{}`', field, field_value)
->>>>>>> e62afcdb
                     modified = True
                 entry[field] = field_value
         return modified
