from functools import partial

<<<<<<< HEAD
from flexget import entry, plugin
=======
from loguru import logger

from flexget import plugin
>>>>>>> da337d43
from flexget.event import event
from flexget.utils.template import RenderError

logger = logger.bind(name='set')

UNSET = object()


class ModifySet:
    """Allows adding information to a task entry for use later.

    Example:

    set:
      path: ~/download/path/
    """

    schema = {'type': 'object', "minProperties": 1}

    def on_task_metainfo(self, task, config):
        """Adds the set dict to all accepted entries."""
        for entry in task.all_entries:
            self.modify(entry, config)

    def modify(self, entry, config, errors=True):
        """This can be called from a plugin to add set values to an entry"""
        for field in config:
            # If this doesn't appear to be a jinja template, just set it right away.
            if not isinstance(config[field], str) or '{' not in config[field]:
                entry[field] = config[field]
            # Store original values before overwriting with a lazy field, so that set directives can reference
            # themselves.
            else:
                orig_value = entry.get(field, UNSET, eval_lazy=False)
                try:
                    del entry[field]
                except KeyError:
                    pass
                entry.add_lazy_fields(
                    'set_field',
                    [field],
                    kwargs={
                        'config': config,
                        'field': field,
                        'orig_field_value': orig_value,
                        'errors': errors,
                    },
                )

<<<<<<< HEAD
    @entry.register_lazy_func('set_field')
    def lazy_set(self, entry, config, field, orig_field_value, errors=True):
        logger = log.error if errors else log.debug
=======
    def lazy_set(self, config, field, orig_field_value, entry, errors=True):
        level = 'ERROR' if errors else 'DEBUG'
>>>>>>> da337d43
        if orig_field_value is not UNSET:
            entry[field] = orig_field_value
        try:
            entry[field] = entry.render(config[field], native=True)
        except RenderError as e:
            logger.log(level, 'Could not set {} for {}: {}', field, entry['title'], e)


@event('plugin.register')
def register_plugin():
    plugin.register(ModifySet, 'set', api_ver=2)<|MERGE_RESOLUTION|>--- conflicted
+++ resolved
@@ -1,12 +1,6 @@
-from functools import partial
-
-<<<<<<< HEAD
-from flexget import entry, plugin
-=======
 from loguru import logger
 
-from flexget import plugin
->>>>>>> da337d43
+from flexget import entry, plugin
 from flexget.event import event
 from flexget.utils.template import RenderError
 
@@ -56,14 +50,9 @@
                     },
                 )
 
-<<<<<<< HEAD
     @entry.register_lazy_func('set_field')
     def lazy_set(self, entry, config, field, orig_field_value, errors=True):
-        logger = log.error if errors else log.debug
-=======
-    def lazy_set(self, config, field, orig_field_value, entry, errors=True):
         level = 'ERROR' if errors else 'DEBUG'
->>>>>>> da337d43
         if orig_field_value is not UNSET:
             entry[field] = orig_field_value
         try:
