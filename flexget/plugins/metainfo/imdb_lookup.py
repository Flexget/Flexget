--- conflicted
+++ resolved
@@ -262,28 +262,15 @@
         else:
             headers = config
         for entry in task.entries:
-<<<<<<< HEAD
             self.register_lazy_fields(entry, headers)
 
     def register_lazy_fields(self, entry, headers=None):
-        lazy_modified = functools.partial(self.lazy_loader, headers=headers)
-        entry.register_lazy_func(lazy_modified, self.field_map)
+        entry.register_lazy_func(self.lazy_loader, self.field_map)
 
     def lazy_loader(self, entry, headers):
         """Does the lookup for this entry and populates the entry fields."""
         try:
             self.lookup(entry, headers=headers)
-=======
-            self.register_lazy_fields(entry)
-
-    def register_lazy_fields(self, entry):
-        entry.register_lazy_func(self.lazy_loader, self.field_map)
-
-    def lazy_loader(self, entry):
-        """Does the lookup for this entry and populates the entry fields."""
-        try:
-            self.lookup(entry)
->>>>>>> dbfd0a5c
         except plugin.PluginError as e:
             log_once(unicode(e.value).capitalize(), logger=log)
 
