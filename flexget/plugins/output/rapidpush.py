from __future__ import unicode_literals, division, absolute_import
import logging
<<<<<<< HEAD
from flexget.utils import json
from flexget.plugin import register_plugin
=======

from flexget.utils import json
from flexget.plugin import register_plugin, priority
>>>>>>> 83088245
from flexget.utils.template import RenderError

log = logging.getLogger('rapidpush')

__version__ = 0.2
headers = {'User-Agent': "FlexGet RapidPush plugin/%s" % str(__version__)}
url = 'https://rapidpush.net/api'

class OutputRapidPush(object):
    """
    Example::

      rapidpush:
        apikey: xxxxxxx, [bbbbbb, [...]] Multiple API-Keys seperated by comma
        [category: category, default FlexGet]
        [title: title, default New release]
        [group: device group, default no group]
        [message: the message, supports Jinja templating, default {{title}}]
        [priority: 0 - 6 (6 = highest), default 2 (normal)]

    Configuration parameters are also supported from entries (eg. through set).
    """

    def validator(self):
        from flexget import validator
        config = validator.factory('dict')
        config.accept('text', key='apikey', required=True)
        config.accept('text', key='category')
        config.accept('text', key='title')
        config.accept('text', key='group')
        config.accept('integer', key='priority')
        config.accept('text', key='message')
        return config

    def prepare_config(self, config):
<<<<<<< HEAD
=======
        if isinstance(config, bool):
            config = {'enabled': config}
>>>>>>> 83088245
        config.setdefault('title', 'New release')
        config.setdefault('category', 'FlexGet')
        config.setdefault('priority', 2)
        config.setdefault('group', '')
        config.setdefault('message', '{{title}}')
        return config

    # Run last to make sure other outputs are successful before sending notification
    @priority(0)
    def on_task_output(self, task, config):
        # get the parameters
        config = self.prepare_config(config)
        log.info("Get all accepted entries")
        for entry in task.accepted:

            if task.manager.options.test:
                log.info("Would send RapidPush notification about: %s", entry['title'])
                continue

            log.info("Send RapidPush notification about: %s", entry['title'])
            apikey = entry.get('apikey', config['apikey'])
            priority = entry.get('priority', config['priority'])

            category = entry.get('category', config['category'])
            try:
                category = entry.render(category)
            except RenderError as e:
                log.error('Error setting RapidPush category: %s' % e)

            title = config['title']
            try:
                title = entry.render(title)
            except RenderError as e:
                log.error('Error setting RapidPush title: %s' % e)

            message = config['message']
            try:
                message = entry.render(message)
            except RenderError as e:
                log.error('Error setting RapidPush message: %s' % e)

            group = entry.get('group', config['group'])
            try:
                group = entry.render(group)
            except RenderError as e:
                log.error('Error setting RapidPush group: %s' % e)

            # Send the request
            data_string = json.dumps({
                'title': title,
                'message': message,
                'priority': priority,
                'category': category,
                'group': group})
            data = {'apikey': apikey, 'command': 'notify', 'data': data_string}
            response = task.requests.post(url, headers=headers, data=data, raise_status=False)

            json_data = response.json()
            if json_data.has_key('code'):
                if json_data['code'] == 200:
                    log.debug("RapidPush message sent")
                else:
                    log.error(json_data['desc'] + " (" + str(json_data['code']) + ")")
            else:
                for item in json_data:
                    if json_data[item]['code'] == 200:
                        log.debug(item + ": RapidPush message sent")
                    else:
                        log.error(item + ": " + json_data[item]['desc'] + " (" + str(json_data[item]['code']) + ")")

register_plugin(OutputRapidPush, 'rapidpush', api_ver=2)<|MERGE_RESOLUTION|>--- conflicted
+++ resolved
@@ -1,13 +1,7 @@
 from __future__ import unicode_literals, division, absolute_import
 import logging
-<<<<<<< HEAD
-from flexget.utils import json
-from flexget.plugin import register_plugin
-=======
-
 from flexget.utils import json
 from flexget.plugin import register_plugin, priority
->>>>>>> 83088245
 from flexget.utils.template import RenderError
 
 log = logging.getLogger('rapidpush')
@@ -43,11 +37,6 @@
         return config
 
     def prepare_config(self, config):
-<<<<<<< HEAD
-=======
-        if isinstance(config, bool):
-            config = {'enabled': config}
->>>>>>> 83088245
         config.setdefault('title', 'New release')
         config.setdefault('category', 'FlexGet')
         config.setdefault('priority', 2)
