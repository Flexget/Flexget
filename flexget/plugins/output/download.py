import logging
import mimetypes
import os
import shutil
import sys
import tempfile
<<<<<<< HEAD
import time
=======
>>>>>>> 70807580
import urllib
import urllib2
from cgi import parse_header
from httplib import BadStatusLine

from requests import RequestException

from flexget.plugin import (register_plugin, register_parser_option, get_plugin_by_name,
                            PluginWarning, PluginError, DependencyError)
from flexget.utils.tools import decode_html
from flexget.utils.template import RenderError

log = logging.getLogger('download')


class PluginDownload(object):

    """
    Downloads content from entry url and writes it into a file.

    Example::

      download: ~/torrents/

    Allow HTML content:

    By default download plugin reports failure if received content
    is a html. Usually this is some sort of custom error page without
    proper http code and thus entry is assumed to be downloaded
    incorrectly.

    In the rare case you actually need to retrieve html-pages you must
    disable this feature.

    Example::

      download:
        path: ~/something/
        fail_html: no

    You may use commandline parameter --dl-path to temporarily override
    all paths to another location.
    """

    def validator(self):
        """Return config validator"""
        from flexget import validator
        root = validator.factory()
        root.accept('path', allow_replacement=True)
        root.accept('boolean')
        advanced = root.accept('dict')
        advanced.accept('path', key='path', allow_replacement=True)
        advanced.accept('boolean', key='fail_html')
        advanced.accept('boolean', key='overwrite')
        return root

    def process_config(self, config):
        """Return plugin configuration in advanced form"""
        if isinstance(config, basestring):
            config = {'path': config}
        if not isinstance(config, dict):
            config = {}
        config.setdefault('fail_html', True)
        if not config.get('path'):
            config['require_path'] = True
        return config

    def on_process_start(self, feed, config):
        """Get pathscrub method."""
        try:
            self.pathscrub = get_plugin_by_name('pathscrub').instance.scrub
        except DependencyError:
            log.warning('Download plugin cannot clean paths without pathscrub plugin.')
            self.pathscrub = lambda x: x

    def on_feed_download(self, feed, config):
        config = self.process_config(config)
        self.get_temp_files(feed, require_path=config.get('require_path', False), fail_html=config['fail_html'])

    def get_temp_file(self, feed, entry, require_path=False, handle_magnets=False, fail_html=True):
        """
        Download entry content and store in temporary folder.
        Fails entry with a reason if there was problem.

        :param bool require_path:
          whether or not entries without 'path' field are ignored
        :param bool handle_magnets:
          when used any of urls containing magnet link will replace url,
          otherwise warning is printed.
        :param fail_html:
          fail entries which url respond with html content
        """
        if entry.get('urls'):
            urls = entry.get('urls')
        else:
            urls = [entry['url']]
        errors = []
        for url in urls:
            if url.startswith('magnet:'):
                if handle_magnets:
                    # Set magnet link as main url, so a torrent client plugin can grab it
                    log.debug('Accepting magnet url for %s' % entry['title'])
                    entry['url'] = url
                    break
                else:
                    log.warning('Can\'t download magnet url')
                    errors.append('Magnet URL')
                    continue
            if require_path and 'path' not in entry:
                # Don't fail here, there might be a magnet later in the list of urls
                log.debug('Skipping url %s because there is no path for download' % url)
                continue
            error = self.process_entry(feed, entry, url)

            # disallow html content
            html_mimes = ['html', 'text/html']
            if entry.get('mime-type') in html_mimes and fail_html:
                error = 'Unexpected html content received from `%s` - maybe a login page?' % entry['url']
                self.cleanup_temp_file(entry)

            if not error:
                # Set the main url, so we know where this file actually came from
                log.debug('Successfully retrieved %s from %s' % (entry['title'], url))
                entry['url'] = url
                break
            else:
                errors.append(error)
        else:
            # check if entry must have a path (download: yes)
            if require_path and 'path' not in entry:
                log.error('%s can\'t be downloaded, no path specified for entry' % entry['title'])
                feed.fail(entry, 'no path specified for entry')
            else:
                feed.fail(entry, ", ".join(errors))

    def save_error_page(self, entry, feed, page):
        received = os.path.join(feed.manager.config_base, 'received', feed.name)
        if not os.path.isdir(received):
            os.makedirs(received)
        filename = os.path.join(received, '%s.error' % entry['title'].encode(sys.getfilesystemencoding(), 'replace'))
        log.error('Error retrieving %s, the error page has been saved to %s' % (entry['title'], filename))
        outfile = open(filename, 'w')
        try:
            outfile.write(page)
        finally:
            outfile.close()

    def get_temp_files(self, feed, require_path=False, handle_magnets=False, fail_html=True):
        """Download all feed content and store in temporary folder.

        :param bool require_path:
          whether or not entries without 'path' field are ignored
        :param bool handle_magnets:
          when used any of urls containing magnet link will replace url,
          otherwise warning is printed.
        :param fail_html:
          fail entries which url respond with html content
        """
        for entry in feed.accepted:
            self.get_temp_file(feed, entry, require_path, handle_magnets, fail_html)

    # TODO: a bit silly method, should be get rid of now with simplier exceptions ?
    def process_entry(self, feed, entry, url):
        """
        Processes `entry` by using `url`. Does not use entry['url'].
        Does not fail the `entry` if there is a network issue, instead just log and return a string error.

        :param feed: Feed
        :param entry: Entry
        :param url: Url to try download
        :return: String error, if failed.
        """
        try:
            if feed.manager.options.test:
                log.info('Would download: %s' % entry['title'])
            else:
                if not feed.manager.unit_test:
                    log.info('Downloading: %s' % entry['title'])
                self.download_entry(feed, entry, url)
        except RequestException, e:
            # TODO: Improve this error message?
            log.warning('RequestException %s' % e)
            return 'Request Exception'
        # TODO: I think these exceptions will not be thrown by requests library.
        except urllib2.HTTPError, e:
            log.warning('HTTPError %s' % e.code)
            return 'HTTP error'
        except urllib2.URLError, e:
            log.warning('URLError %s' % e.reason)
            return 'URL Error'
        except BadStatusLine, e:
            log.warning('Failed to reach server. Reason: %s' % getattr(e, 'message', 'N/A'))
            return 'BadStatusLine'
        except IOError, e:
            if hasattr(e, 'reason'):
                log.warning('Failed to reach server. Reason: %s' % e.reason)
            elif hasattr(e, 'code'):
                log.warning('The server couldn\'t fulfill the request. Error code: %s' % e.code)
            log.debug('IOError', exc_info=True)
            return 'IOError'
        except ValueError, e:
            # Probably unknown url type
            msg = 'ValueError %s' % e
            log.warning(msg)
            log.debug(msg, exc_info=True)
            return msg

    def download_entry(self, feed, entry, url):
        """Downloads `entry` by using `url`.

        :raises: Several types of exceptions ...
        :raises: PluginWarning
        """

        # see http://bugs.python.org/issue1712522
        # note, url is already unicode ...
        try:
            url = url.encode('latin1')
        except UnicodeEncodeError:
            log.debug('URL for `%s` could not be encoded in latin1' % entry['title'])
            try:
                url = url.encode('utf-8')
            except:
                log.warning('Unable to URL-encode URL for `%s`' % entry['title'])
        if not isinstance(url, unicode):
            url = urllib.quote(url, safe=':/~?=&%')
        log.debug('Downloading url \'%s\'' % url)

        # get content
        auth = None
        if 'basic_auth_password' in entry and 'basic_auth_username' in entry:
            log.debug('Basic auth enabled. User: %s Password: %s' % (entry['basic_auth_username'], entry['basic_auth_password']))
            auth = (entry['basic_auth_username'], entry['basic_auth_password'])

        response = feed.requests.get(url, auth=auth, raise_status=False)
        if response.status_code != 200:
            # Save the error page
            if response.content:
                self.save_error_page(entry, feed, response.content)
            # Raise the error
            response.raise_for_status()
            return

        # download and write data into a temp file
        # generate temp file using stdlib
        tmp_path = os.path.join(feed.manager.config_base, 'temp')
        if not os.path.isdir(tmp_path):
            log.debug('creating tmp_path %s' % tmp_path)
            os.mkdir(tmp_path)
<<<<<<< HEAD
        outfile_fd, datafile = tempfile.mkstemp(dir=tmp_path, text='b')
=======
        outfile_fd, datafile = tempfile.mkstemp(dir=tmp_path)
>>>>>>> 70807580
        outfile = os.fdopen(outfile_fd, 'w')
        try:
            for chunk in response.iter_content(decode_unicode=False):
                outfile.write(chunk)
        except:
            # don't leave futile files behind
            # outfile has to be closed before we can delete it on Windows
            outfile.close()
            log.debug('Download interrupted, removing datafile')
            os.remove(datafile)
            raise
        else:
            outfile.close()
            # Do a sanity check on downloaded file
            if os.path.getsize(datafile) == 0:
                feed.fail(entry, 'File %s is 0 bytes in size' % datafile)
                os.remove(datafile)
                return
            # store temp filename into entry so other plugins may read and modify content
            # temp file is moved into final destination at self.output
            entry['file'] = datafile
            log.debug('%s field file set to: %s' % (entry['title'], entry['file']))

        entry['mime-type'] = parse_header(response.headers['content-type'])[0]

        content_encoding = response.headers.get('content-encoding', '')
        decompress = 'gzip' in content_encoding or 'deflate' in content_encoding
        if 'content-length' in response.headers and not decompress:
            entry['content-length'] = int(response.headers['content-length'])

        # prefer content-disposition naming, note: content-disposition can be disabled completely
        # by setting entry field `content-disposition` to False
        if entry.get('content-disposition', True):
            self.filename_from_headers(entry, response)
        else:
            log.info('Content-disposition disabled for %s' % entry['title'])
        self.filename_ext_from_mime(entry)
        # TODO: LAST resort, try to scrap url for filename?

    def filename_from_headers(self, entry, response):
        """Checks entry filename if it's found from content-disposition"""
        if not response.headers.get('content-disposition'):
            # No content disposition header, nothing we can do
            return
        filename = parse_header(response.headers['content-disposition'])[1].get('filename')

        if filename:
            # try to decode to unicode, specs allow latin1, some may do utf-8 anyway
            try:
                filename = filename.decode('latin1')
                log.debug('filename header latin1 decoded')
            except UnicodeError:
                try:
                    filename = filename.decode('utf-8')
                    log.debug('filename header UTF-8 decoded')
                except UnicodeError:
                    pass
            filename = decode_html(filename)
            log.debug('Found filename from headers: %s' % filename)
            if 'filename' in entry:
                log.debug('Overriding filename %s with %s from content-disposition' % (entry['filename'], filename))
            entry['filename'] = filename

    def filename_ext_from_mime(self, entry):
        """Tries to set filename extension from mime-type"""
        extension = mimetypes.guess_extension(entry['mime-type'])
        if extension:
            log.debug('Mimetype guess for %s is %s ' % (entry['mime-type'], extension))
            if entry.get('filename'):
                if entry['filename'].endswith(extension):
                    log.debug('Filename %s extension matches to mime-type' % entry['filename'])
                else:
                    log.debug('Adding mime-type extension %s to %s' % (extension, entry['filename']))
                    entry['filename'] = entry['filename'] + extension
        else:
            log.debug('Python doesn\'t know extension for mime-type: %s' % entry['mime-type'])

    def on_feed_output(self, feed, config):
        """Move downloaded content from temp folder to final destination"""
        config = self.process_config(config)
        for entry in feed.accepted:
            try:
                self.output(feed, entry, config)
            except PluginWarning, e:
                feed.fail(entry)
                log.error('Plugin error while writing: %s' % e)
            except Exception, e:
                feed.fail(entry)
                log.exception('Exception while writing: %s' % e)

    def output(self, feed, entry, config):
        """Moves temp-file into final destination

        Raises:
            PluginError if operation fails
        """

        if 'file' not in entry and not feed.manager.options.test:
            log.debug('file missing, entry: %s' % entry)
            raise PluginError('Entry `%s` has no temp file associated with' % entry['title'])

        try:
            # use path from entry if has one, otherwise use from download definition parameter
            path = entry.get('path', config.get('path'))
            if not isinstance(path, basestring):
                raise PluginError('Invalid `path` in entry `%s`' % entry['title'])

            # override path from command line parameter
            if feed.manager.options.dl_path:
                path = feed.manager.options.dl_path

            # expand variables in path
            try:
                path = os.path.expanduser(entry.render(path))
            except RenderError, e:
                feed.fail(entry, 'Could not set path. Error during string replacement: %s' % e)
                return

            # Clean illegal characters from path name
            path = self.pathscrub(path)

            # If we are in test mode, report and return
            if feed.manager.options.test:
                log.info('Would write `%s` to `%s`' % (entry['title'], path))
                # Set a fake location, so the exec plugin can do string replacement during --test #1015
                entry['output'] = os.path.join(path, 'TEST_MODE_NO_OUTPUT')
                return

            # make path
            if not os.path.isdir(path):
                log.info('Creating directory %s' % path)
                try:
                    os.makedirs(path)
                except:
                    raise PluginError('Cannot create path %s' % path, log)

            # check that temp file is present
            if not os.path.exists(entry['file']):
                tmp_path = os.path.join(feed.manager.config_base, 'temp')
                log.debug('entry: %s' % entry)
                log.debug('temp: %s' % ', '.join(os.listdir(tmp_path)))
                raise PluginWarning('Downloaded temp file `%s` doesn\'t exist!?' % entry['file'])

            # if we still don't have a filename, try making one from title (last resort)
            if not entry.get('filename'):
                entry['filename'] = entry['title']
                log.debug('set filename from title %s' % entry['filename'])
                if not 'mime-type' in entry:
                    log.warning('Unable to figure proper filename for %s. Using title.' % entry['title'])
                else:
                    guess = mimetypes.guess_extension(entry['mime-type'])
                    if not guess:
                        log.warning('Unable to guess extension with mime-type %s' % guess)
                    else:
                        self.filename_ext_from_mime(entry)

            name = entry.get('filename', entry['title'])
            # Remove illegal characters from filename #325, #353
            name = self.pathscrub(name)
            # Remove directory separators from filename #208
            name = name.replace('/', ' ')
            if sys.platform.startswith('win'):
                name = name.replace('\\', ' ')
            # remove duplicate spaces
            name = ' '.join(name.split())
            # combine to full path + filename
            destfile = os.path.join(path, name)
            log.debug('destfile: %s' % destfile)

            if os.path.exists(destfile):
                import filecmp
                if filecmp.cmp(entry['file'], destfile):
                    log.debug("Identical destination file '%s' already exists", destfile)
                elif config.get('overwrite'):
                    log.debug("Overwriting already existing file %s" % destfile)
                else:
                    log.info('File `%s` already exists and is not identical, download failed.' % destfile)
                    feed.fail(entry, 'File `%s` already exists and is not identical.' % destfile)
                    return
            else:
                # move temp file
                log.debug('moving %s to %s' % (entry['file'], destfile))

                try:
                    shutil.move(entry['file'], destfile)
                except OSError, err:
                    # ignore permission errors, see ticket #555
                    import errno
                    if not os.path.exists(destfile):
                        raise PluginError('Unable to write %s' % destfile)
                    if err.errno != errno.EPERM:
                        raise

            # store final destination as output key
            entry['output'] = destfile

        finally:
            self.cleanup_temp_file(entry)

    def on_feed_exit(self, feed, config):
        """Make sure all temp files are cleaned up when feed exits"""
        self.cleanup_temp_files(feed)

    def on_feed_abort(self, feed, config):
        """Make sure all temp files are cleaned up when feed is aborted."""
        self.cleanup_temp_files(feed)

    def cleanup_temp_file(self, entry):
        if 'file' in entry:
            if os.path.exists(entry['file']):
                log.debug('removing temp file %s from %s' % (entry['file'], entry['title']))
                os.remove(entry['file'])
            del(entry['file'])

    def cleanup_temp_files(self, feed):
        """Checks all entries for leftover temp files and deletes them."""
        for entry in feed.entries + feed.rejected + feed.failed:
            self.cleanup_temp_file(entry)

register_plugin(PluginDownload, 'download', api_ver=2)
register_parser_option('--dl-path', action='store', dest='dl_path', default=False,
                       metavar='PATH', help='Override path for download plugin. Applies to all executed feeds.')<|MERGE_RESOLUTION|>--- conflicted
+++ resolved
@@ -4,10 +4,6 @@
 import shutil
 import sys
 import tempfile
-<<<<<<< HEAD
-import time
-=======
->>>>>>> 70807580
 import urllib
 import urllib2
 from cgi import parse_header
@@ -257,11 +253,7 @@
         if not os.path.isdir(tmp_path):
             log.debug('creating tmp_path %s' % tmp_path)
             os.mkdir(tmp_path)
-<<<<<<< HEAD
         outfile_fd, datafile = tempfile.mkstemp(dir=tmp_path, text='b')
-=======
-        outfile_fd, datafile = tempfile.mkstemp(dir=tmp_path)
->>>>>>> 70807580
         outfile = os.fdopen(outfile_fd, 'w')
         try:
             for chunk in response.iter_content(decode_unicode=False):
