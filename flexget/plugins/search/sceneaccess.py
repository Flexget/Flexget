--- conflicted
+++ resolved
@@ -211,21 +211,12 @@
 
             for category in categories:
                 try:
-<<<<<<< HEAD
-                    id = CATEGORIES[scope][category]
-                except KeyError:            # User provided category id directly
-                    id = category
-                finally:
-                    if isinstance(id, list):
-                        [cat_id.append(l) for l in id]
-=======
                     the_id = CATEGORIES[scope][category]
                 except KeyError:            # User provided category id directly
                     the_id = category
                 finally:
                     if isinstance(cat_id, list):
                         [cat_id.append(l) for l in the_id]
->>>>>>> 4de65408
                     else:
                         cat_id.append(cat_id)
 
