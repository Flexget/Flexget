--- conflicted
+++ resolved
@@ -36,54 +36,12 @@
         return root
 
     def search(self, entry, config):
-<<<<<<< HEAD
-        search_string = normalize_unicode(entry['title']).lower()
-        if config.get('verified'):
-            search_string += ' verified:1'
-        url = 'http://kickass.to/search/%s/?rss=1' % urllib.quote(search_string.encode('utf-8'))
-        if config.get('category', 'all') != 'all':
-            url += '&category=%s' % config['category']
-
-        log.debug('requesting: %s' % url)
-        rss = feedparser.parse(url)
-        entries = []
-
-        status = rss.get('status', False)
-        if status != 200:
-            raise PluginWarning('Search result not 200 (OK), received %s' % status)
-
-        ex = rss.get('bozo_exception', False)
-        if ex:
-            raise PluginWarning('Got bozo_exception (bad feed)')
-
-        for item in rss.entries:
-            entry = Entry()
-            entry['title'] = item.title
-
-            if not item.get('enclosures'):
-                log.warning('Could not get url for entry from KAT. Maybe plugin needs updated?')
-                continue
-            entry['url'] = item.enclosures[0]['url']
-            entry['torrent_seeds'] = int(item.torrent_seeds)
-            entry['torrent_leeches'] = int(item.torrent_peers)
-            entry['search_sort'] = torrent_availability(entry['torrent_seeds'], entry['torrent_leeches'])
-            entry['content_size'] = int(item.torrent_contentlength) / 1024 / 1024
-            entry['torrent_info_hash'] = item.torrent_infohash
-
-            entries.append(entry)
-
-        # choose torrent
-        if not entries:
-            raise PluginWarning('No matches for %s' % search_string, log, log_once=True)
-
-        entries.sort(reverse=True, key=lambda x: x.get('search_sort'))
-=======
         search_strings = [normalize_unicode(s).lower() for s in entry.get('search_strings', [entry['title']])]
         entries = set()
         for search_string in search_strings:
             if config.get('verified'):
                 search_string += ' verified:1'
-            url = 'http://kat.ph/search/%s/?rss=1' % urllib.quote(search_string.encode('utf-8'))
+            url = 'http://kickass.to/search/%s/?rss=1' % urllib.quote(search_string.encode('utf-8'))
             if config.get('category', 'all') != 'all':
                 url += '&category=%s' % config['category']
 
@@ -114,7 +72,6 @@
 
                 entries.add(entry)
 
->>>>>>> 2b8afdd6
         return entries
 
 register_plugin(SearchKAT, 'kat', groups=['search'])