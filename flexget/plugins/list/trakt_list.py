from __future__ import unicode_literals, division, absolute_import
<<<<<<< HEAD
=======
from builtins import *  # pylint: disable=unused-import, redefined-builtin
>>>>>>> 104b882c

import logging
import re
from collections import MutableSet

from builtins import *

from flexget import plugin
from flexget.entry import Entry
from flexget.event import event
from flexget.plugins.api_trakt import get_api_url, get_entry_ids, get_session, make_list_slug
from flexget.utils import json
from flexget.utils.cached_input import cached
from flexget.utils.requests import RequestException, TimedLimiter
from flexget.utils.tools import split_title_year

log = logging.getLogger('trakt_list')
IMMUTABLE_LISTS = []

field_maps = {
    'movie': {
        'title': lambda i: '%s (%s)' % (i['movie']['title'], i['movie']['year']),
        'movie_name': 'movie.title',
        'movie_year': 'movie.year',
        'imdb_id': 'movie.ids.imdb',
        'tmdb_id': 'movie.ids.tmdb',
        'trakt_movie_id': 'movie.ids.trakt',
        'trakt_movie_slug': 'movie.ids.slug'
    },
    'show': {
        'title': lambda i: '%s (%s)' % (i['show']['title'], i['show']['year']),
        'series_name': lambda i: '%s (%s)' % (i['show']['title'], i['show']['year']),
        'imdb_id': 'show.ids.imdb',
        'tvdb_id': 'show.ids.tvdb',
        'tvrage_id': 'show.ids.tvrage',
        'tmdb_id': 'show.ids.tmdb',
        'trakt_show_id': 'show.ids.trakt',
        'trakt_show_slug': 'show.ids.slug'
    },
    'episode': {
        'title': lambda i: ('%s (%s) S%02dE%02d %s' % (i['show']['title'], i['show']['year'], i['episode']['season'],
                                                       i['episode']['number'], i['episode']['title'] or '')).strip(),
        'series_name': lambda i: '%s (%s)' % (i['show']['title'], i['show']['year']),
        'series_season': 'episode.season',
        'series_episode': 'episode.number',
        'series_id': lambda i: 'S%02dE%02d' % (i['episode']['season'], i['episode']['number']),
        'imdb_id': 'show.ids.imdb',
        'tvdb_id': 'show.ids.tvdb',
        'tvrage_id': 'show.ids.tvrage',
        'trakt_episode_id': 'episode.ids.trakt',
        'trakt_show_id': 'show.ids.trakt',
        'trakt_show_slug': 'show.ids.slug',
        'trakt_ep_name': 'episode.title'
    }
}


class TraktSet(MutableSet):
    @property
    def immutable(self):
        if self.config['list'] in IMMUTABLE_LISTS:
            return '%s list is not modifiable' % self.config['list']

    schema = {
        'type': 'object',
        'properties': {
            'username': {'type': 'string'},
            'account': {'type': 'string'},
            'list': {'type': 'string'},
            'type': {'type': 'string', 'enum': ['shows', 'seasons', 'episodes', 'movies', 'auto'], 'default': 'auto'},
            'strip_dates': {'type': 'boolean', 'default': False}
        },
        'required': ['list'],
        'anyOf': [{'required': ['username']}, {'required': ['account']}],
        'error_anyOf': 'At least one of `username` or `account` options are needed.',
        'additionalProperties': False
    }

    def __init__(self, config):
        self.config = config
        if self.config.get('account') and not self.config.get('username'):
            self.config['username'] = 'me'
        self.session = get_session(self.config.get('account'))
        # Lists may not have modified results if modified then accessed in quick succession.
        self.session.add_domain_limiter(TimedLimiter('trakt.tv', '2 seconds'))
        self._items = None

    def __iter__(self):
        return iter(self.items)

    def __len__(self):
        return len(self.items)

    def add(self, entry):
        self.submit([entry])

    def __ior__(self, entries):
        # Optimization to submit multiple entries at same time
        self.submit(entries)

    def discard(self, entry):
        self.submit([entry], remove=True)

    def __isub__(self, entries):
        # Optimization to submit multiple entries at same time
        self.submit(entries, remove=True)

    def _find_entry(self, entry):
        for item in self.items:
            if self.config['type'] in ['episodes', 'auto'] and self.episode_match(entry, item):
                return item
            if self.config['type'] in ['seasons', 'auto'] and self.season_match(entry, item):
                return item
            if self.config['type'] in ['shows', 'auto'] and self.show_match(entry, item):
                return item
            if self.config['type'] in ['movies', 'auto'] and self.movie_match(entry, item):
                return item

    def __contains__(self, entry):
        self._find_entry(entry) is not None

    def clear(self):
        if self.items:
            for item in self.items:
                self.discard(item)
            self._items = None

    def get(self, entry):
        return self._find_entry(entry)

    # -- Public interface ends here -- #

    @property
    def items(self):
        if self._items is None:
            endpoint = self.get_list_endpoint()

            log.verbose('Retrieving `%s` list `%s`' % (self.config['type'], self.config['list']))
            try:
                result = self.session.get(get_api_url(endpoint))
                try:
                    data = result.json()
                except ValueError:
                    log.debug('Could not decode json from response: %s', result.text)
                    raise plugin.PluginError('Error getting list from trakt.')
            except RequestException as e:
                raise plugin.PluginError('Could not retrieve list from trakt (%s)' % e.args[0])

            if not data:
                log.warning('No data returned from trakt for %s list %s.' % (self.config['type'], self.config['list']))
                return []

            entries = []
            list_type = (self.config['type']).rstrip('s')
            for item in data:
                if self.config['type'] == 'auto':
                    list_type = item['type']
                # Collection and watched lists don't return 'type' along with the items (right now)
                if 'type' in item and item['type'] != list_type:
                    log.debug('Skipping %s because it is not a %s' % (item[item['type']].get('title', 'unknown'),
                                                                      list_type))
                    continue
                if list_type != 'episode' and not item[list_type]['title']:
                    # Skip shows/movies with no title
                    log.warning('Item in trakt list does not appear to have a title, skipping.')
                    continue
                entry = Entry()
                if list_type == 'episode':
                    entry['url'] = 'http://trakt.tv/shows/%s/seasons/%s/episodes/%s' % (
                        item['show']['ids']['slug'], item['episode']['season'], item['episode']['number'])
                else:
                    entry['url'] = 'http://trakt.tv/%s/%s' % (list_type, item[list_type]['ids'].get('slug'))
                entry.update_using_map(field_maps[list_type], item)
                # Override the title if strip_dates is on. TODO: a better way?
                if self.config.get('strip_dates'):
                    if list_type in ['show', 'movie']:
                        entry['title'] = item[list_type]['title']
                    elif list_type == 'episode':
                        entry['title'] = '{show[title]} S{episode[season]:02}E{episode[number]:02}'.format(**item)
                        if item['episode']['title']:
                            entry['title'] += ' {episode[title]}'.format(**item)
                if entry.isvalid():
                    if self.config.get('strip_dates'):
                        # Remove year from end of name if present
                        entry['title'] = re.sub(r'\s+\(\d{4}\)$', '', entry['title'])
                    entries.append(entry)
                else:
                    log.debug('Invalid entry created? %s' % entry)

            self._items = entries
        return self._items

    def invalidate_cache(self):
        self._items = None

    def get_list_endpoint(self):
        endpoint = ['users', self.config['username']]
        if isinstance(self.config['list'], dict):
            if self.config['type'] == 'auto':
                raise plugin.PluginError('`type` cannot be `auto` for ratings lists.')
            endpoint += ('ratings', self.config['type'], self.config['list']['rating'])
        elif self.config['list'] in ['collection', 'watchlist', 'watched', 'ratings']:
            if self.config['type'] == 'auto':
                raise plugin.PluginError('`type` cannot be `auto` for %s list.' % self.config['list'])
            endpoint += (self.config['list'], self.config['type'])
        else:
            endpoint += ('lists', make_list_slug(self.config['list']), 'items')
        return endpoint

    def show_match(self, entry1, entry2):
        if any(entry1.get(id) is not None and entry1[id] == entry2[id] for id in
               ['series_name', 'trakt_show_id', 'tmdb_id', 'tvdb_id', 'imdb_id', 'tvrage_id']):
            return True
        return False

    def season_match(self, entry1, entry2):
        return (self.show_match(entry1, entry2) and entry1.get('series_season') is not None and
                entry1['series_season'] == entry2.get('series_season'))

    def episode_match(self, entry1, entry2):
        return (self.season_match(entry1, entry2) and entry1.get('series_episode') is not None and
                entry1['series_episode'] == entry2.get('series_episode'))

    def movie_match(self, entry1, entry2):
        if any(entry1.get(id) is not None and entry1[id] == entry2[id] for id in
               ['trakt_movie_id', 'imdb_id', 'tmdb_id']):
            return True
        if entry1.get('movie_name') and ((entry1.get('movie_name'), entry1.get('movie_year')) ==
                                             (entry2.get('movie_name'), entry2.get('movie_year'))):
            return True
        return False

    def submit(self, entries, remove=False):
        """Submits movies or episodes to trakt api."""
        found = {}
        for entry in entries:
            if self.config['type'] in ['auto', 'shows', 'seasons', 'episodes'] and entry.get('series_name') is not None:
                show_name, show_year = split_title_year(entry['series_name'])
                show = {'title': show_name, 'ids': get_entry_ids(entry)}
                if show_year:
                    show['year'] = show_year
                if self.config['type'] in ['auto', 'seasons', 'episodes'] and entry.get('series_season') is not None:
                    season = {'number': entry['series_season']}
                    if self.config['type'] in ['auto', 'episodes'] and entry.get('series_episode') is not None:
                        season['episodes'] = [{'number': entry['series_episode']}]
                    show['seasons'] = [season]
                if self.config['type'] in ['seasons', 'episodes'] and 'seasons' not in show:
                    log.debug('Not submitting `%s`, no season found.' % entry['title'])
                    continue
                if self.config['type'] == 'episodes' and 'episodes' not in show:
                    log.debug('Not submitting `%s`, no episode number found.' % entry['title'])
                    continue
                found.setdefault('shows', []).append(show)
            elif self.config['type'] in ['auto', 'movies']:
                movie = {'ids': get_entry_ids(entry)}
                if not movie['ids']:
                    if entry.get('movie_name') is not None:
                        movie['title'] = entry.get('movie_name') or entry.get('imdb_name')
                        movie['year'] = entry.get('movie_year') or entry.get('imdb_year')
                    else:
                        log.debug('Not submitting `%s`, no movie name or id found.' % entry['title'])
                        continue
                found.setdefault('movies', []).append(movie)

        if not (found.get('shows') or found.get('movies')):
            log.debug('Nothing to submit to trakt.')
            return

        if self.config['list'] in ['collection', 'watchlist', 'watched']:
            args = ('sync', 'history' if self.config['list'] == 'watched' else self.config['list'])
        else:
            args = ('users', self.config['username'], 'lists', make_list_slug(self.config['list']), 'items')
        if remove:
            args += ('remove',)
        url = get_api_url(args)

        log.debug('Submitting data to trakt.tv (%s): %s' % (url, found))
        try:
            result = self.session.post(url, data=json.dumps(found), raise_status=False)
        except RequestException as e:
            log.error('Error submitting data to trakt.tv: %s' % e)
            return
        if 200 <= result.status_code < 300:
            action = 'deleted' if remove else 'added'
            res = result.json()
            # Default to 0 for all categories, even if trakt response didn't include them
            for cat in ('movies', 'shows', 'episodes', 'seasons'):
                res[action].setdefault(cat, 0)
            log.info('Successfully {0} to/from list {1}: {movies} movie(s), {shows} show(s), {episodes} episode(s), '
                     '{seasons} season(s).'.format(action, self.config['list'], **res[action]))
            for k, r in res['not_found'].items():
                if r:
                    log.debug('not found %s: %s' % (k, r))
            # TODO: Improve messages about existing and unknown results
            # Mark the results expired if we added or removed anything
            if sum(res[action].values()) > 0:
                self.invalidate_cache()
        elif result.status_code == 404:
            log.error('List does not appear to exist on trakt: %s' % self.config['list'])
        elif result.status_code == 401:
            log.error('Authentication error: have you authorized Flexget on Trakt.tv?')
            log.debug('trakt response: ' + result.text)
        else:
            log.error('Unknown error submitting data to trakt.tv: %s' % result.text)

    @property
    def online(self):
        """ Set the online status of the plugin, online plugin should be treated differently in certain situations,
        like test mode"""
        return True


class TraktList(object):
    schema = TraktSet.schema

    def get_list(self, config):
        return TraktSet(config)

    # TODO: we should somehow invalidate this cache when the list is modified
    @cached('trakt_list', persist='2 hours')
    def on_task_input(self, task, config):
        return list(TraktSet(config))


class TraktAdd(object):
    """Add all accepted elements in your trakt.tv watchlist/library/seen or custom list."""
    schema = dict(TraktList.schema, deprecated='trakt_add is deprecated, use list_add instead')

    @plugin.priority(-255)
    def on_task_output(self, task, config):
        if task.manager.options.test:
            log.info('Not submitting to trakt.tv because of test mode.')
            return
        thelist = TraktSet(config)
        thelist |= task.accepted


class TraktRemove(object):
    """Remove all accepted elements from your trakt.tv watchlist/library/seen or custom list."""
    schema = dict(TraktList.schema, deprecated='trakt_remove is deprecated, use list_remove instead')

    @plugin.priority(-255)
    def on_task_output(self, task, config):
        if task.manager.options.test:
            log.info('Not submitting to trakt.tv because of test mode.')
            return
        thelist = TraktSet(config)
        thelist -= task.accepted


@event('plugin.register')
def register_plugin():
    plugin.register(TraktList, 'trakt_list', api_ver=2, groups=['list'])
    plugin.register(TraktAdd, 'trakt_add', api_ver=2)
    plugin.register(TraktRemove, 'trakt_remove', api_ver=2)<|MERGE_RESOLUTION|>--- conflicted
+++ resolved
@@ -1,14 +1,9 @@
 from __future__ import unicode_literals, division, absolute_import
-<<<<<<< HEAD
-=======
 from builtins import *  # pylint: disable=unused-import, redefined-builtin
->>>>>>> 104b882c
 
 import logging
 import re
 from collections import MutableSet
-
-from builtins import *
 
 from flexget import plugin
 from flexget.entry import Entry
