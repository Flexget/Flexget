from __future__ import unicode_literals, division, absolute_import
from builtins import *  # noqa pylint: disable=unused-import, redefined-builtin

import argparse
import os
from datetime import timedelta

from colorclass.toggles import disable_all_colors
from flexget import options, plugin
from flexget.event import event
from flexget.manager import Session
from flexget.terminal import TerminalTable, TerminalTableError, table_parser, colorize, console

try:
    from flexget.plugins.filter.series import (Series, remove_series, remove_series_entity, set_series_begin,
                                               normalize_series_name, new_entities_after, get_latest_release,
                                               get_series_summary, shows_by_name, show_episodes, shows_by_exact_name,
                                               get_all_entities, add_series_entity)
except ImportError:
    raise plugin.DependencyError(issued_by='cli_series', missing='series',
                                 message='Series commandline interface not loaded')

# Enviroment variables to set defaults for `series list` and `series show`
ENV_SHOW_SORTBY_FIELD = 'FLEXGET_SERIES_SHOW_SORTBY_FIELD'
ENV_SHOW_SORTBY_ORDER = 'FLEXGET_SERIES_SHOW_SORTBY_ORDER'
ENV_LIST_CONFIGURED = 'FLEXGET_SERIES_LIST_CONFIGURED'
ENV_LIST_PREMIERES = 'FLEXGET_SERIES_LIST_PREMIERES'
ENV_LIST_STATUS = 'FLEXGET_SERIES_LIST_STATUS'
ENV_LIST_NUMDAYS = 'FLEXGET_SERIES_LIST_NUMDAYS'
ENV_LIST_SORTBY_FIELD = 'FLEXGET_SERIES_LIST_SORTBY_FIELD'
ENV_LIST_SORTBY_ORDER = 'FLEXGET_SERIES_LIST_SORTBY_ORDER'
ENV_ADD_QUALITY = 'FLEXGET_SERIES_ADD_QUALITY'
# Colors for console output
SORT_COLUMN_COLOR = 'yellow'
NEW_EP_COLOR = 'green'
FRESH_EP_COLOR = 'yellow'
OLD_EP_COLOR = 'black'
BEHIND_EP_COLOR = 'red'
UNDOWNLOADED_RELEASE_COLOR = 'black'
DOWNLOADED_RELEASE_COLOR = 'white'
ERROR_COLOR = 'red'


def do_cli(manager, options):
    if hasattr(options, 'table_type') and options.table_type == 'porcelain':
        disable_all_colors()
    if options.series_action == 'list':
        display_summary(options)
    elif options.series_action == 'show':
        display_details(options)
    elif options.series_action == 'remove':
        remove(manager, options)
    elif options.series_action == 'forget':
        remove(manager, options, forget=True)
    elif options.series_action == 'begin':
        begin(manager, options)
    elif options.series_action == 'add':
        add(manager, options)


def display_summary(options):
    """
    Display series summary.
    :param options: argparse options from the CLI
    """
    porcelain = options.table_type == 'porcelain'
    configured = options.configured or os.environ.get(ENV_LIST_CONFIGURED, 'configured')
    premieres = True if (os.environ.get(ENV_LIST_PREMIERES) == 'yes' or
                         options.premieres) else False
    sort_by = options.sort_by or os.environ.get(ENV_LIST_SORTBY_FIELD, 'name')
    if options.order is not None:
        descending = True if options.order == 'desc' else False
    else:
        descending = True if os.environ.get(ENV_LIST_SORTBY_ORDER) == 'desc' else False
    with Session() as session:
        kwargs = {'configured': configured,
                  'premieres': premieres,
                  'session': session,
                  'sort_by': sort_by,
                  'descending': descending}
        if options.new or os.environ.get(ENV_LIST_STATUS) == 'new':
            kwargs['status'] = 'new'
            kwargs['days'] = options.new or int(os.environ.get(ENV_LIST_NUMDAYS, 7))
        elif options.stale or os.environ.get(ENV_LIST_STATUS) == 'stale':
            kwargs['status'] = 'stale'
            kwargs['days'] = options.stale or int(os.environ.get(ENV_LIST_NUMDAYS, 365))
        if sort_by == 'name':
            kwargs['sort_by'] = 'show_name'
        else:
            kwargs['sort_by'] = 'last_download_date'

        query = get_series_summary(**kwargs)
        header = ['Name', 'Latest', 'Age', 'Downloaded', 'Identified By']
        for index, value in enumerate(header):
            if value.lower() == options.sort_by:
                header[index] = colorize(SORT_COLUMN_COLOR, value)

        table_data = [header]
        for series in query:
            name_column = series.name

            behind = (0,)
            latest_release = '-'
            age_col = '-'
            episode_id = '-'
            latest = get_latest_release(series)
            identifier_type = series.identified_by
            if identifier_type == 'auto':
                identifier_type = colorize('yellow', 'auto')
            if latest:
                behind = new_entities_after(latest)
                latest_release = get_latest_status(latest)
                # colorize age
                age_col = latest.age
                if latest.age_timedelta is not None:
                    if latest.age_timedelta < timedelta(days=1):
                        age_col = colorize(NEW_EP_COLOR, latest.age)
                    elif latest.age_timedelta < timedelta(days=3):
                        age_col = colorize(FRESH_EP_COLOR, latest.age)
                    elif latest.age_timedelta > timedelta(days=400):
                        age_col = colorize(OLD_EP_COLOR, latest.age)
                episode_id = latest.identifier
            if not porcelain:
                if behind[0] > 0:
                    name_column += colorize(BEHIND_EP_COLOR, ' {} {} behind'.format(behind[0], behind[1]))

            table_data.append([name_column, episode_id, age_col, latest_release, identifier_type])
    try:
        table = TerminalTable(options.table_type, table_data, wrap_columns=[3], drop_columns=[4, 3, 2])
        console(table.output)
    except TerminalTableError as e:
        console('ERROR: %s' % str(e))
        return
    if not porcelain:
        if not query.count():
            console('Use `flexget series list all` to view all known series.')
        else:
            console('Use `flexget series show NAME` to get detailed information.')


def begin(manager, options):
    series_name = options.series_name
    series_name = series_name.replace(r'\!', '!')
    normalized_name = normalize_series_name(series_name)
    with Session() as session:
        series = shows_by_exact_name(normalized_name, session)
        if options.forget:
            if not series:
                console('Series `%s` was not found in the database.' % series_name)
            else:
                series = series[0]
                series.begin = None
                console('The begin episode for `%s` has been forgotten.' % series.name)
                session.commit()
                manager.config_changed()
        elif options.episode_id:
            ep_id = options.episode_id
            if not series:
                console('Series not yet in database. Adding `%s`.' % series_name)
                series = Series()
                series.name = series_name
                session.add(series)
            else:
                series = series[0]
            try:
                _, entity_type = set_series_begin(series, ep_id)
            except ValueError as e:
                console(e)
            else:
                if entity_type == 'season':
                    console('`%s` was identified as a season.' % ep_id)
                    ep_id += 'E01'
                console('Releases for `%s` will be accepted starting with `%s`.' % (series.name, ep_id))
                session.commit()
            manager.config_changed()


def remove(manager, options, forget=False):
    name = options.series_name
    if options.episode_id:
        for identifier in options.episode_id:
            try:
                remove_series_entity(name, identifier, forget)
            except ValueError as e:
                console(e.args[0])
            else:
                console('Removed entities(s) matching `%s` from series `%s`.' % (identifier, name.capitalize()))
    else:
        # remove whole series
        try:
            remove_series(name, forget)
        except ValueError as e:
            console(e.args[0])
        else:
            console('Removed series `%s` from database.' % name.capitalize())

    manager.config_changed()


def get_latest_status(episode):
    """
    :param episode: Instance of Episode
    :return: Status string for given episode
    """
    status = ''
    for release in sorted(episode.releases, key=lambda r: r.quality):
        if not release.downloaded:
            continue
        status += release.quality.name
        if release.proper_count > 0:
            status += '-proper'
            if release.proper_count > 1:
                status += str(release.proper_count)
        status += ', '
    return status.rstrip(', ') if status else None


def display_details(options):
    """Display detailed series information, ie. series show NAME"""
    name = options.series_name
    sort_by = options.sort_by or os.environ.get(ENV_SHOW_SORTBY_FIELD, 'age')
    if options.order is not None:
        reverse = True if options.order == 'desc' else False
    else:
        reverse = True if os.environ.get(ENV_SHOW_SORTBY_ORDER) == 'desc' else False
    with Session() as session:
        name = normalize_series_name(name)
        # Sort by length of name, so that partial matches always show shortest matching title
        matches = shows_by_name(name, session=session)
        if not matches:
            console(colorize(ERROR_COLOR, 'ERROR: Unknown series `%s`' % name))
            return
        # Pick the best matching series
        series = matches[0]
        table_title = colorize('white', series.name)
        if len(matches) > 1:
            warning = (colorize('red', ' WARNING: ') +
                       'Multiple series match to `{}`.\n '
                       'Be more specific to see the results of other matches:\n\n'
                       ' {}'.format(name, ', '.join(s.name for s in matches[1:])))
            if not options.table_type == 'porcelain':
                console(warning)
        header = ['Identifier', 'Last seen', 'Release titles', 'Release Quality', 'Proper']
        table_data = [header]
        entities = get_all_entities(series, session=session, sort_by=sort_by, reverse=reverse)
        for entity in entities:
            if not entity.releases:
                continue
            if entity.identifier is None:
                identifier = colorize(ERROR_COLOR, 'MISSING')
                age = ''
            else:
                identifier = entity.identifier
                age = entity.age
            entity_data = [identifier, age]
            release_titles = []
            release_qualities = []
            release_propers = []
            for release in entity.releases:
                title = release.title
                quality = release.quality.name
                if not release.downloaded:
                    title = colorize(UNDOWNLOADED_RELEASE_COLOR, title)
                    quality = quality
                else:
                    title += ' *'
                    title = colorize(DOWNLOADED_RELEASE_COLOR, title)
                    quality = quality
                release_titles.append(title)
                release_qualities.append(quality)
                release_propers.append('Yes' if release.proper_count > 0 else '')
            entity_data.append('\n'.join(release_titles))
            entity_data.append('\n'.join(release_qualities))
            entity_data.append('\n'.join(release_propers))
            table_data.append(entity_data)
        footer = ' %s \n' % (colorize(DOWNLOADED_RELEASE_COLOR, '* Downloaded'))
        if not series.identified_by:
            footer += ('\n Series plugin is still learning which episode numbering mode is \n'
                       ' correct for this series (identified_by: auto).\n'
                       ' Few duplicate downloads can happen with different numbering schemes\n'
                       ' during this time.')
        else:
            footer += '\n `%s` uses `%s` mode to identify episode numbering.' % (series.name, series.identified_by)
        begin_text = 'option'
        if series.begin:
            footer += ' \n Begin for `%s` is set to `%s`.' % (series.name, series.begin.identifier)
            begin_text = 'and `begin` options'
        footer += ' \n See `identified_by` %s for more information.' % begin_text
    try:
        table = TerminalTable(options.table_type, table_data, table_title, drop_columns=[4, 3, 1])
        console(table.output)
    except TerminalTableError as e:
        console('ERROR: %s' % str(e))
        return
    if not options.table_type == 'porcelain':
        console(footer)


def add(manager, options):
    series_name = options.series_name
    entity_ids = options.entity_id
    quality = options.quality or os.environ.get(ENV_ADD_QUALITY, None)
    series_name = series_name.replace(r'\!', '!')
    normalized_name = normalize_series_name(series_name)
    with Session() as session:
        series = shows_by_exact_name(normalized_name, session)
        if not series:
            console('Series not yet in database, adding `%s`' % series_name)
            series = Series()
            series.name = series_name
            session.add(series)
        else:
            series = series[0]
        for ent_id in entity_ids:
            try:
                add_series_entity(session, series, ent_id, quality=quality)
            except ValueError as e:
                console(e.args[0])
            else:
                console('Added entity `%s` to series `%s`.' % (ent_id, series.name.title()))
        session.commit()
    manager.config_changed()


@event('options.register')
def register_parser_arguments():
    # Register the command
    parser = options.register_command('series', do_cli, help='View and manipulate the series plugin database')

    # Parent parser for subcommands that need a series name
    series_parser = argparse.ArgumentParser(add_help=False)
    series_parser.add_argument('series_name', help='The name of the series', metavar='<series name>')

    # Set up our subparsers
    subparsers = parser.add_subparsers(title='actions', metavar='<action>', dest='series_action')
    list_parser = subparsers.add_parser('list', parents=[table_parser],
                                        help='List a summary of the different series being tracked')
    list_parser.add_argument('configured', nargs='?', choices=['configured', 'unconfigured', 'all'],
                             help='Limit list to series that are currently in the config or not (default: %(default)s)')
    list_parser.add_argument('--premieres', action='store_true',
                             help='limit list to series which only have episode 1 (and maybe also 2) downloaded')
    list_parser.add_argument('--new', nargs='?', type=int, metavar='DAYS', const=7,
                             help='Limit list to series with a release seen in last %(const)s days. number of days can '
                                  'be overridden with %(metavar)s')
    list_parser.add_argument('--stale', nargs='?', type=int, metavar='DAYS', const=365,
                             help='Limit list to series which have not seen a release in %(const)s days. number of '
                                  'days can be overridden with %(metavar)s')
    list_parser.add_argument('--sort-by', choices=('name', 'age'), help='Choose list sort attribute')
    order = list_parser.add_mutually_exclusive_group(required=False)
    order.add_argument('--descending', dest='order', action='store_const', const='desc', help='Sort in descending order')
    order.add_argument('--ascending', dest='order', action='store_const', const='asc', help='Sort in ascending order')

    show_parser = subparsers.add_parser('show', parents=[series_parser, table_parser],
                          help='Show the releases FlexGet has seen for a given series')
    show_parser.add_argument('--sort-by', choices=('age', 'identifier'),
                             help='Choose releases list sort: age (default) or identifier')
    show_order = show_parser.add_mutually_exclusive_group(required=False)
    show_order.add_argument('--descending', dest='order', action='store_const', const='desc',
                            help='Sort in descending order')
    show_order.add_argument('--ascending', dest='order', action='store_const', const='asc',
                            help='Sort in ascending order')

    begin_parser = subparsers.add_parser('begin', parents=[series_parser],
                                         help='set the episode to start getting a series from')
    begin_opts = begin_parser.add_mutually_exclusive_group(required=True)
    begin_opts.add_argument('--forget', dest='forget', action='store_true', help='Forget begin episode', required=False)
    begin_opts.add_argument('episode_id', metavar='<episode ID>',
                              help='Episode ID to start getting the series from (e.g. S02E01, 2013-12-11, or 9, '
<<<<<<< HEAD
                                   'depending on how the series is numbered). You can also enter a season ID such as '
                                   ' S02.', nargs='?', default='')
=======
                                   'depending on how the series is numbered)')

    addshow_parser = subparsers.add_parser('add', parents=[series_parser],
                                           help='Add episode(s) and season(s) to series history')
    addshow_parser.add_argument('entity_id', nargs='+', default=None, metavar='<entity_id>',
                                help='Episode or season entity ID(s) to add')
    addshow_parser.add_argument('--quality', default=None, metavar='<quality>',
                                help='Quality string to be stored for all entity ID(s)')

>>>>>>> 897900d1
    forget_parser = subparsers.add_parser('forget', parents=[series_parser],
                                          help='Removes episodes or whole series from the entire database '
                                               '(including seen plugin)')
    forget_parser.add_argument('episode_id', nargs='*', default=None, help='Entity ID(s) to forget (optional)')
    delete_parser = subparsers.add_parser('remove', parents=[series_parser],
                                          help='Removes episodes or whole series from the series database only')
    delete_parser.add_argument('episode_id', nargs='*', default=None, help='Episode ID to forget (optional)')<|MERGE_RESOLUTION|>--- conflicted
+++ resolved
@@ -366,11 +366,8 @@
     begin_opts.add_argument('--forget', dest='forget', action='store_true', help='Forget begin episode', required=False)
     begin_opts.add_argument('episode_id', metavar='<episode ID>',
                               help='Episode ID to start getting the series from (e.g. S02E01, 2013-12-11, or 9, '
-<<<<<<< HEAD
                                    'depending on how the series is numbered). You can also enter a season ID such as '
                                    ' S02.', nargs='?', default='')
-=======
-                                   'depending on how the series is numbered)')
 
     addshow_parser = subparsers.add_parser('add', parents=[series_parser],
                                            help='Add episode(s) and season(s) to series history')
@@ -379,7 +376,6 @@
     addshow_parser.add_argument('--quality', default=None, metavar='<quality>',
                                 help='Quality string to be stored for all entity ID(s)')
 
->>>>>>> 897900d1
     forget_parser = subparsers.add_parser('forget', parents=[series_parser],
                                           help='Removes episodes or whole series from the entire database '
                                                '(including seen plugin)')
