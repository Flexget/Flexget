from __future__ import unicode_literals, division, absolute_import
from builtins import *  # noqa pylint: disable=unused-import, redefined-builtin

import argparse
import re
from datetime import timedelta

from colorclass.toggles import disable_all_colors
from flexget import options, plugin
from flexget.event import event
from flexget.manager import Session
from flexget.terminal import TerminalTable, TerminalTableError, table_parser, colorize, console

try:
    from flexget.plugins.filter.series import (Series, remove_series, remove_series_entity, set_series_begin,
                                               normalize_series_name, new_entities_after, get_latest_release,
                                               get_series_summary, shows_by_name, show_episodes, shows_by_exact_name,
                                               get_all_entities)
except ImportError:
    raise plugin.DependencyError(issued_by='cli_series', missing='series',
                                 message='Series commandline interface not loaded')

SORT_COLUMN_COLOR = 'yellow'
NEW_EP_COLOR = 'green'
FRESH_EP_COLOR = 'yellow'
OLD_EP_COLOR = 'black'
BEHIND_EP_COLOR = 'red'
UNDOWNLOADED_RELEASE_COLOR = 'black'
DOWNLOADED_RELEASE_COLOR = 'white'
ERROR_COLOR = 'red'


def do_cli(manager, options):
    if hasattr(options, 'table_type') and options.table_type == 'porcelain':
        disable_all_colors()
    if options.series_action == 'list':
        display_summary(options)
    elif options.series_action == 'show':
        display_details(options)
    elif options.series_action == 'remove':
        remove(manager, options)
    elif options.series_action == 'forget':
        remove(manager, options, forget=True)
    elif options.series_action == 'begin':
        begin(manager, options)


def display_summary(options):
    """
    Display series summary.
    :param options: argparse options from the CLI
    """
    porcelain = options.table_type == 'porcelain'
    with Session() as session:
        kwargs = {'configured': options.configured,
                  'premieres': options.premieres,
                  'session': session,
                  'sort_by': options.sort_by,
                  'descending': options.order}
        if options.new:
            kwargs['status'] = 'new'
            kwargs['days'] = options.new
        elif options.stale:
            kwargs['status'] = 'stale'
            kwargs['days'] = options.stale
        if options.sort_by == 'name':
            kwargs['sort_by'] = 'show_name'
        else:
            kwargs['sort_by'] = 'last_download_date'

        query = get_series_summary(**kwargs)
        header = ['Name', 'Latest', 'Age', 'Downloaded', 'Identified By']
        for index, value in enumerate(header):
            if value.lower() == options.sort_by:
                header[index] = colorize(SORT_COLUMN_COLOR, value)

        table_data = [header]
        for series in query:
            name_column = series.name

            behind = (0,)
            latest_release = '-'
            age_col = '-'
            episode_id = '-'
            latest = get_latest_release(series)
            identifier_type = series.identified_by
            if identifier_type == 'auto':
                identifier_type = colorize('yellow', 'auto')
            if latest:
                behind = new_entities_after(latest)
                latest_release = get_latest_status(latest)
                # colorize age
                age_col = latest.age
                if latest.age_timedelta is not None:
                    if latest.age_timedelta < timedelta(days=1):
                        age_col = colorize(NEW_EP_COLOR, latest.age)
                    elif latest.age_timedelta < timedelta(days=3):
                        age_col = colorize(FRESH_EP_COLOR, latest.age)
                    elif latest.age_timedelta > timedelta(days=400):
                        age_col = colorize(OLD_EP_COLOR, latest.age)
                episode_id = latest.identifier
            if not porcelain:
                if behind[0] > 0:
                    name_column += colorize(BEHIND_EP_COLOR, ' {} {} behind'.format(behind[0], behind[1]))

            table_data.append([name_column, episode_id, age_col, latest_release, identifier_type])
    try:
        table = TerminalTable(options.table_type, table_data, wrap_columns=[3], drop_columns=[4, 3, 2])
        console(table.output)
    except TerminalTableError as e:
        console('ERROR: %s' % str(e))
        return
    if not porcelain:
        if not query.count():
            console('Use `flexget series list all` to view all known series.')
        else:
            console('Use `flexget series show NAME` to get detailed information.')


def begin(manager, options):
    series_name = options.series_name
    series_name = series_name.replace(r'\!', '!')
    normalized_name = normalize_series_name(series_name)
    with Session() as session:
        series = shows_by_exact_name(normalized_name, session)
        if options.forget:
            if not series:
                console('Series `%s` was not found in the database.' % series_name)
            else:
                series = series[0]
                series.begin = None
                console('The begin episode for `%s` has been forgotten.' % series.name)
                session.commit()
                manager.config_changed()
        elif options.episode_id:
            ep_id = options.episode_id
            if not series:
                console('Series not yet in database. Adding `%s`.' % series_name)
                series = Series()
                series.name = series_name
                session.add(series)
            else:
                series = series[0]
            try:
                set_series_begin(series, ep_id)
            except ValueError as e:
                console(e)
            else:
                if re.match(r'(?i)^S\d{1,4}$', ep_id):
                    console('`%s` was identified as a season.' % ep_id)
                    ep_id += 'E01'
                console('Releases for `%s` will be accepted starting with `%s`.' % (series.name, ep_id))
                session.commit()
            manager.config_changed()


def remove(manager, options, forget=False):
    name = options.series_name
    if options.episode_id:
        for identifier in options.episode_id:
            try:
                remove_series_entity(name, identifier, forget)
            except ValueError as e:
                console(e.args[0])
            else:
                console('Removed entities(s) matching `%s` from series `%s`.' % (identifier, name.capitalize()))
    else:
        # remove whole series
        try:
            remove_series(name, forget)
        except ValueError as e:
            console(e.args[0])
        else:
            console('Removed series `%s` from database.' % name.capitalize())

    manager.config_changed()


def get_latest_status(episode):
    """
    :param episode: Instance of Episode
    :return: Status string for given episode
    """
    status = ''
    for release in sorted(episode.releases, key=lambda r: r.quality):
        if not release.downloaded:
            continue
        status += release.quality.name
        if release.proper_count > 0:
            status += '-proper'
            if release.proper_count > 1:
                status += str(release.proper_count)
        status += ', '
    return status.rstrip(', ') if status else None


def display_details(options):
    """Display detailed series information, ie. series show NAME"""
    name = options.series_name
    sort_by = options.sort_by
    reverse = options.order
    with Session() as session:
        name = normalize_series_name(name)
        # Sort by length of name, so that partial matches always show shortest matching title
        matches = shows_by_name(name, session=session)
        if not matches:
            console(colorize(ERROR_COLOR, 'ERROR: Unknown series `%s`' % name))
            return
        # Pick the best matching series
        series = matches[0]
        table_title = colorize('white', series.name)
        if len(matches) > 1:
            warning = (colorize('red', ' WARNING: ') +
                       'Multiple series match to `{}`.\n '
                       'Be more specific to see the results of other matches:\n\n'
                       ' {}'.format(name, ', '.join(s.name for s in matches[1:])))
            if not options.table_type == 'porcelain':
                console(warning)
        header = ['Identifier', 'Last seen', 'Release titles', 'Release Quality', 'Proper']
        table_data = [header]
        entities = get_all_entities(series, session=session, sort_by=sort_by, reverse=reverse)
        for entity in entities:
            if not entity.releases:
                continue
            if entity.identifier is None:
                identifier = colorize(ERROR_COLOR, 'MISSING')
                age = ''
            else:
                identifier = entity.identifier
                age = entity.age
            entity_data = [identifier, age]
            release_titles = []
            release_qualities = []
            release_propers = []
            for release in entity.releases:
                title = release.title
                quality = release.quality.name
                if not release.downloaded:
                    title = colorize(UNDOWNLOADED_RELEASE_COLOR, title)
                    quality = quality
                else:
                    title += ' *'
                    title = colorize(DOWNLOADED_RELEASE_COLOR, title)
                    quality = quality
                release_titles.append(title)
                release_qualities.append(quality)
                release_propers.append('Yes' if release.proper_count > 0 else '')
            entity_data.append('\n'.join(release_titles))
            entity_data.append('\n'.join(release_qualities))
            entity_data.append('\n'.join(release_propers))
            table_data.append(entity_data)
        footer = ' %s \n' % (colorize(DOWNLOADED_RELEASE_COLOR, '* Downloaded'))
        if not series.identified_by:
            footer += ('\n Series plugin is still learning which episode numbering mode is \n'
                       ' correct for this series (identified_by: auto).\n'
                       ' Few duplicate downloads can happen with different numbering schemes\n'
                       ' during this time.')
        else:
<<<<<<< HEAD
            footer += '\n `%s` uses `%s` mode to identify episode numbering.' % (series.name, series.identified_by)
        begin_text = 'option'
        if series.begin:
            footer += ' \n Begin for `%s` is set to `%s`.' % (series.name, series.begin.identifier)
            begin_text = 'and `begin` options'
        footer += ' \n See `identified_by` %s for more information.' % begin_text
=======
            footer += '\n Series uses `%s` mode to identify episode numbering (identified_by).' % series.identified_by
        footer += ' \n See option `identified_by` for more information.'
        if series.begin:
            footer += ' \n Begin episode for this series set to `%s`.' % series.begin.identifier
>>>>>>> d72a23ef
    try:
        table = TerminalTable(options.table_type, table_data, table_title, drop_columns=[4, 3, 1])
        console(table.output)
    except TerminalTableError as e:
        console('ERROR: %s' % str(e))
        return
    if not options.table_type == 'porcelain':
        console(footer)


@event('options.register')
def register_parser_arguments():
    # Register the command
    parser = options.register_command('series', do_cli, help='View and manipulate the series plugin database')

    # Parent parser for subcommands that need a series name
    series_parser = argparse.ArgumentParser(add_help=False)
    series_parser.add_argument('series_name', help='The name of the series', metavar='<series name>')

    # Set up our subparsers
    subparsers = parser.add_subparsers(title='actions', metavar='<action>', dest='series_action')
    list_parser = subparsers.add_parser('list', parents=[table_parser],
                                        help='List a summary of the different series being tracked')
    list_parser.add_argument('configured', nargs='?', choices=['configured', 'unconfigured', 'all'],
                             default='configured',
                             help='Limit list to series that are currently in the config or not (default: %(default)s)')
    list_parser.add_argument('--premieres', action='store_true',
                             help='limit list to series which only have episode 1 (and maybe also 2) downloaded')
    list_parser.add_argument('--new', nargs='?', type=int, metavar='DAYS', const=7,
                             help='Limit list to series with a release seen in last %(const)s days. number of days can '
                                  'be overridden with %(metavar)s')
    list_parser.add_argument('--stale', nargs='?', type=int, metavar='DAYS', const=365,
                             help='Limit list to series which have not seen a release in %(const)s days. number of '
                                  'days can be overridden with %(metavar)s')
    list_parser.add_argument('--sort-by', choices=('name', 'age'), default='name',
                             help='Choose list sort attribute')
    order = list_parser.add_mutually_exclusive_group(required=False)
    order.add_argument('--descending', dest='order', action='store_true', help='Sort in descending order')
    order.add_argument('--ascending', dest='order', action='store_false', help='Sort in ascending order')

    show_parser = subparsers.add_parser('show', parents=[series_parser, table_parser],
                          help='Show the releases FlexGet has seen for a given series')
    show_parser.add_argument('--sort-by', choices=('age', 'identifier'), default='age',
                             help='Choose releases list sort: age (default) or identifier')
    show_order = show_parser.add_mutually_exclusive_group(required=False)
    show_order.add_argument('--descending', dest='order', action='store_true', help='Sort in descending order')
    show_order.add_argument('--ascending', dest='order', action='store_false', help='Sort in ascending order')

    begin_parser = subparsers.add_parser('begin', parents=[series_parser],
                                         help='set the episode to start getting a series from')
    begin_opts = begin_parser.add_mutually_exclusive_group(required=True)
    begin_opts.add_argument('--forget', dest='forget', action='store_true', help='Forget begin episode', required=False)
    begin_opts.add_argument('episode_id', metavar='<episode ID>',
                              help='Episode ID to start getting the series from (e.g. S02E01, 2013-12-11, or 9, '
                                   'depending on how the series is numbered). You can also enter a season ID such as '
                                   ' S02.', nargs='?', default='')
    forget_parser = subparsers.add_parser('forget', parents=[series_parser],
                                          help='Removes episodes or whole series from the entire database '
                                               '(including seen plugin)')
    forget_parser.add_argument('episode_id', nargs='*', default=None, help='Entity ID(s) to forget (optional)')
    delete_parser = subparsers.add_parser('remove', parents=[series_parser],
                                          help='Removes episodes or whole series from the series database only')
    delete_parser.add_argument('episode_id', nargs='?', default=None, help='Episode ID to forget (optional)')<|MERGE_RESOLUTION|>--- conflicted
+++ resolved
@@ -256,19 +256,12 @@
                        ' Few duplicate downloads can happen with different numbering schemes\n'
                        ' during this time.')
         else:
-<<<<<<< HEAD
             footer += '\n `%s` uses `%s` mode to identify episode numbering.' % (series.name, series.identified_by)
         begin_text = 'option'
         if series.begin:
             footer += ' \n Begin for `%s` is set to `%s`.' % (series.name, series.begin.identifier)
             begin_text = 'and `begin` options'
         footer += ' \n See `identified_by` %s for more information.' % begin_text
-=======
-            footer += '\n Series uses `%s` mode to identify episode numbering (identified_by).' % series.identified_by
-        footer += ' \n See option `identified_by` for more information.'
-        if series.begin:
-            footer += ' \n Begin episode for this series set to `%s`.' % series.begin.identifier
->>>>>>> d72a23ef
     try:
         table = TerminalTable(options.table_type, table_data, table_title, drop_columns=[4, 3, 1])
         console(table.output)
