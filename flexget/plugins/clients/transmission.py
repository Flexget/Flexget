import os
import pathlib
import re
from datetime import datetime, timedelta
from fnmatch import fnmatch
from functools import partial
from netrc import NetrcParseError, netrc
from time import sleep
from urllib.parse import urlparse

import transmission_rpc
from loguru import logger
from transmission_rpc import Torrent
from transmission_rpc.error import (
    TransmissionAuthError,
    TransmissionConnectError,
    TransmissionError,
    TransmissionTimeoutError,
)

from flexget import plugin
from flexget.config_schema import one_or_more
from flexget.entry import Entry
from flexget.event import event
from flexget.utils.pathscrub import pathscrub
from flexget.utils.template import RenderError
from flexget.utils.tools import parse_timedelta

logger = logger.bind(name='transmission')


class TransmissionBase:
    def prepare_config(self, config):
        if isinstance(config, bool):
            config = {'enabled': config}
        config.setdefault('enabled', True)
        config.setdefault('host', 'localhost')
        config.setdefault('port', 9091)
        config.setdefault('main_file_ratio', 0.9)
        if 'netrc' in config:
            netrc_path = os.path.expanduser(config['netrc'])
            try:
                config['username'], _, config['password'] = netrc(netrc_path).authenticators(
                    config['host']
                )
            except OSError as e:
                logger.error('netrc: unable to open: {}', e.filename)
            except NetrcParseError as e:
                logger.error('netrc: {}, file: {}, line: {}', e.msg, e.filename, e.lineno)
        return config

    def create_rpc_client(self, config) -> transmission_rpc.Client:
        user, password = config.get('username'), config.get('password')
        urlo = urlparse(config['host'])

        if urlo.scheme == '':
            urlo = urlparse('http://' + config['host'])

        protocol = urlo.scheme if urlo.scheme else 'http'
        port = str(urlo.port) if urlo.port else config['port']
        path = urlo.path.rstrip('rpc') if urlo.path else '/transmission/'

        logger.debug('Connecting to {}://{}:{}{}', protocol, urlo.hostname, port, path)

        try:
            cli = transmission_rpc.Client(
                protocol=protocol,
                host=urlo.hostname,
                port=port,
                path=path,
                username=user,
                password=password,
                timeout=30,
            )
        except TransmissionAuthError as e:
            raise plugin.PluginError(
                "Username/password for transmission is incorrect. Cannot connect."
            )
        except TransmissionTimeoutError as e:
            raise plugin.PluginError("Cannot connect to transmission: Connection timed out.")
        except TransmissionConnectError as e:
            raise plugin.PluginError("Error connecting to transmission: %s" % e.args[0].reason)
        except TransmissionError as e:
            raise plugin.PluginError("Error connecting to transmission")
        return cli

    def torrent_info(self, torrent: Torrent, config):
        done = torrent.total_size > 0
        vloc = None
        best = None
        for _, tf in enumerate(torrent.get_files()):
            if tf.selected:
                if tf.size <= 0 or tf.completed < tf.size:
                    done = False
                    break
                if not best or tf.size > best[1]:
                    best = (tf.name, tf.size)
        if (
            done
            and best
            and (100 * float(best[1]) / float(torrent.total_size))
            >= (config['main_file_ratio'] * 100)
        ):
            vloc = ('%s/%s' % (torrent.download_dir, best[0])).replace('/', os.sep)
        return done, vloc

    def check_seed_limits(self, torrent: Torrent, session):
        seed_limit_ok = True  # will remain if no seed ratio defined
        idle_limit_ok = True  # will remain if no idle limit defined

        if torrent.get('seedRatioMode') == 1:  # use torrent's own seed ratio limit
            seed_limit_ok = torrent.upload_ratio >= torrent.seed_ratio_limit
        elif torrent.get('seedRatioMode') == 0:  # use global rules
            if session.seedRatioLimited:
                seed_limit_ok = torrent.upload_ratio >= session.seedRatioLimit

        if torrent.get('seedIdleMode') == 1:  # use torrent's own idle limit
            idle_limit_ok = (
                torrent.activity_date + timedelta(minutes=torrent.seed_idle_limit)
                < datetime.now().astimezone()
            )
        elif torrent.get('seedIdleMode') == 0:  # use global rules
            if session.idle_seeding_limit_enabled:
                idle_limit_ok = (
                    torrent.activity_date + timedelta(minutes=session.idle_seeding_limit)
                    < datetime.now().astimezone()
                )

        return seed_limit_ok, idle_limit_ok

    def on_task_start(self, task, config):
        # Mark rpc client for garbage collector so every task can start
        # a fresh new according its own config - fix to bug #2804
        config = self.prepare_config(config)
        if config['enabled']:
            if task.options.test:
                logger.info('Trying to connect to transmission...')
                client = self.create_rpc_client(config)
                if client:
                    logger.info('Successfully connected to transmission.')
                else:
                    logger.error('It looks like there was a problem connecting to transmission.')


class PluginTransmissionInput(TransmissionBase):
    schema = {
        'anyOf': [
            {'type': 'boolean'},
            {
                'type': 'object',
                'properties': {
                    'host': {'type': 'string'},
                    'port': {'type': 'integer'},
                    'netrc': {'type': 'string', 'format': 'file'},
                    'username': {'type': 'string'},
                    'password': {'type': 'string'},
                    'enabled': {'type': 'boolean'},
                    'only_complete': {'type': 'boolean'},
                },
                'additionalProperties': False,
            },
        ]
    }

    def prepare_config(self, config):
        config = TransmissionBase.prepare_config(self, config)
        config.setdefault('only_complete', False)
        return config

    def on_task_input(self, task, config):
        config = self.prepare_config(config)
        if not config['enabled']:
            return

        client = self.create_rpc_client(config)
        entries = []

        session = client.get_session()

        for torrent in client.get_torrents():
            seed_ratio_ok, idle_limit_ok = self.check_seed_limits(torrent, session)
            if config['only_complete'] and not (
                seed_ratio_ok and idle_limit_ok and torrent.progress == 100
            ):
                continue
            entry = Entry(
                title=torrent.name,
                url='',
                torrent_info_hash=torrent.hashString,
                content_size=torrent.total_size / (1024 * 1024),
            )
            # Location of torrent is only valid if transmission is on same machine as flexget
            if config['host'] in ('localhost', '127.0.0.1'):
                entry['location'] = torrent.torrent_file
                entry['url'] = pathlib.Path(torrent.torrent_file)
            for attr in [
                'id',
                'activity_date',
                'comment',
                'desired_available',
                'download_dir',
                'is_finished',
                'is_private',
                'is_stalled',
                'left_until_done',
                'ratio',
                'status',
                'date_active',
                'date_added',
                'date_done',
                'date_started',
                'error_string',
                'priority',
                'progress',
                'seconds_downloading',
                'seconds_seeding',
                'torrent_file',
                'labels',
            ]:
                try:
                    value = torrent.get(attr)
                except Exception:
                    logger.opt(exception=True).debug(
                        'error when requesting transmissionrpc attribute {}', attr
                    )
                else:
                    # transmission-rpc adds timezone info to datetimes,
                    # which makes them hard to deal with. Strip it.
                    if isinstance(value, datetime):
                        value = value.replace(tzinfo=None)
                    entry['transmission_' + attr] = value
            # Availability in percent
            entry['transmission_availability'] = (
                (torrent.desired_available / torrent.left_until_done)
                if torrent.left_until_done
                else 0
            )

            entry['transmission_trackers'] = [t.announce for t in torrent.trackers]
            entry['transmission_seed_ratio_ok'] = seed_ratio_ok
            entry['transmission_idle_limit_ok'] = idle_limit_ok
            st_error_to_desc = {
                0: 'OK',
                1: 'tracker_warning',
                2: 'tracker_error',
                3: 'local_error',
            }
            entry['transmission_error_state'] = st_error_to_desc[torrent.error]
            # Built in done_date doesn't work when user adds an already completed file to transmission
            if torrent.progress == 100:
                entry['transmission_date_done'] = max(torrent.added_date, torrent.done_date)

            entries.append(entry)
        return entries


class PluginTransmission(TransmissionBase):
    """
    Add url from entry url to transmission

    Example::

      transmission:
        host: localhost
        port: 9091
        netrc: /home/flexget/.tmnetrc
        username: myusername
        password: mypassword
        path: the download location

    Default values for the config elements::

      transmission:
        host: localhost
        port: 9091
        enabled: yes
    """

    schema = {
        'anyOf': [
            {'type': 'boolean'},
            {
                'type': 'object',
                'properties': {
                    'host': {'type': 'string'},
                    'port': {'type': 'integer'},
                    'netrc': {'type': 'string'},
                    'username': {'type': 'string'},
                    'password': {'type': 'string'},
                    'action': {
                        'type': 'string',
                        'enum': ['add', 'remove', 'purge', 'pause', 'resume', 'bypass_queue'],
                    },
                    'path': {'type': 'string'},
                    'max_up_speed': {'type': 'number'},
                    'max_down_speed': {'type': 'number'},
                    'max_connections': {'type': 'integer'},
                    'ratio': {'type': 'number'},
                    'add_paused': {'type': 'boolean'},
                    'content_filename': {'type': 'string'},
                    'main_file_only': {'type': 'boolean'},
                    'main_file_ratio': {'type': 'number'},
                    'magnetization_timeout': {'type': 'integer'},
                    'enabled': {'type': 'boolean'},
                    'include_subs': {'type': 'boolean'},
                    'bandwidth_priority': {'type': 'number'},
                    'honor_limits': {'type': 'boolean'},
                    'include_files': one_or_more({'type': 'string'}),
                    'skip_files': one_or_more({'type': 'string'}),
                    'rename_like_files': {'type': 'boolean'},
                    'queue_position': {'type': 'integer'},
                    'labels': {'type': 'array', 'items': {'type': 'string'}},
                },
                'additionalProperties': False,
            },
        ]
    }

    def prepare_config(self, config):
        config = TransmissionBase.prepare_config(self, config)
        config.setdefault('action', 'add')
        config.setdefault('path', '')
        config.setdefault('main_file_only', False)
        config.setdefault('magnetization_timeout', 0)
        config.setdefault('include_subs', False)
        config.setdefault('rename_like_files', False)
        config.setdefault('include_files', [])
        return config

    @plugin.priority(120)
    def on_task_download(self, task, config):
        """
        Call download plugin to generate the temp files we will load
        into deluge then verify they are valid torrents
        """
        config = self.prepare_config(config)
        if not config['enabled']:
            return
        # If the download plugin is not enabled, we need to call it to get our temp .torrent files
        if 'download' not in task.config:
            download = plugin.get('download', self)
            for entry in task.accepted:
                if entry.get('transmission_id'):
                    # The torrent is already loaded in deluge, we don't need to get anything
                    continue
                if config['action'] != 'add' and entry.get('torrent_info_hash'):
                    # If we aren't adding the torrent new, all we need is info hash
                    continue
                download.get_temp_file(task, entry, handle_magnets=True, fail_html=True)

    @plugin.priority(135)
    def on_task_output(self, task, config):
        config = self.prepare_config(config)
        # don't add when learning
        if task.options.learn:
            return
        if not config['enabled']:
            return
        # Do not run if there is nothing to do
        if not task.accepted:
            return
        client = self.create_rpc_client(config)
        if client:
            logger.debug('Successfully connected to transmission.')
        else:
            raise plugin.PluginError("Couldn't connect to transmission.")
        session_torrents = client.get_torrents()
        for entry in task.accepted:
            if task.options.test:
                logger.info('Would {} {} in transmission.', config['action'], entry['title'])
                continue
            # Compile user options into appropriate dict
            options = self._make_torrent_options_dict(config, entry)
            torrent_info = None
            for t in session_torrents:
                if t.hashString.lower() == entry.get(
                    'torrent_info_hash', ''
                ).lower() or t.id == entry.get('transmission_id'):
                    torrent_info = t
                    logger.debug(
                        'Found {} already loaded in transmission as {}',
                        entry['title'],
                        torrent_info.name,
                    )
                    break

            if not torrent_info:
                if config['action'] != 'add':
                    logger.warning(
                        'Cannot {} {} because it is not loaded in transmission.',
                        config['action'],
                        entry['title'],
                    )
                    continue
                downloaded = not entry['url'].startswith('magnet:')

                # Check that file is downloaded
                if downloaded and 'file' not in entry:
                    entry.fail('`file` field missing?')
                    continue

                # Verify the temp file exists
                if downloaded and not os.path.exists(entry['file']):
                    tmp_path = os.path.join(task.manager.config_base, 'temp')
                    logger.debug('entry: {}', entry)
                    logger.debug('temp: {}', ', '.join(os.listdir(tmp_path)))
                    entry.fail("Downloaded temp file '%s' doesn't exist!?" % entry['file'])
                    continue

                try:
                    if downloaded:
                        with open(entry['file'], 'rb') as f:
<<<<<<< HEAD
                            torrent_info = client.add_torrent(f, 30, **options['add'])
=======
                            torrent_info = client.add_torrent(f.read(), **options['add'])
>>>>>>> 5569961d
                    else:
                        if options['post'].get('magnetization_timeout', 0) > 0:
                            options['add']['paused'] = False
                        torrent_info = client.add_torrent(entry['url'], **options['add'])
                except TransmissionError as e:
                    logger.opt(exception=True).debug('TransmissionError')
                    logger.debug('Failed options dict: {}', options['add'])
                    msg = 'Error adding {} to transmission. TransmissionError: {}'.format(
                        entry['title'], e.message or 'N/A'
                    )
                    logger.error(msg)
                    entry.fail(msg)
                    continue
                logger.info('"{}" torrent added to transmission', entry['title'])
                # The info returned by the add call is incomplete, refresh it
                torrent_info = client.get_torrent(torrent_info.id)
            else:
                # Torrent already loaded in transmission
                if options['add'].get('download_dir'):
                    logger.trace(
                        'Moving {} to "{}"', torrent_info.name, options['add']['download_dir']
                    )
                    # Move data even if current reported torrent location matches new location
                    # as transmission may fail to automatically move completed file to final
                    # location but continue reporting final location instead of real location.
                    # In such case this will kick transmission to really move data.
                    # If data is already located at new location then transmission just ignore
                    # this command.
                    client.move_torrent_data(
                        torrent_info.hashString, options['add']['download_dir'], 120
                    )

            try:
                total_size = torrent_info.total_size
                main_id = None
                find_main_file = (
                    options['post'].get('main_file_only') or 'content_filename' in options['post']
                )
                skip_files = options['post'].get('skip_files')
                # We need to index the files if any of the following are defined
                if find_main_file or skip_files:
                    file_list = torrent_info.get_files()

                    if options['post'].get('magnetization_timeout', 0) > 0 and not file_list:
                        logger.debug(
                            'Waiting {} seconds for "{}" to magnetize',
                            options['post']['magnetization_timeout'],
                            entry['title'],
                        )
                        for _ in range(options['post']['magnetization_timeout']):
                            sleep(1)
                            file_list = torrent_info.get_files()
                            if file_list:
                                total_size = client.get_torrent(
                                    torrent_info.id, ['id', 'totalSize']
                                ).total_size
                                break
                        else:
                            logger.warning(
                                '"{}" did not magnetize before the timeout elapsed, file list unavailable for processing.',
                                entry['title'],
                            )

                    # Find files based on config
                    dl_list = []
                    skip_list = []
                    main_list = []
                    ext_list = ['*.srt', '*.sub', '*.idx', '*.ssa', '*.ass']

                    main_ratio = config['main_file_ratio']
                    if 'main_file_ratio' in options['post']:
                        main_ratio = options['post']['main_file_ratio']

                    for file_id, file in enumerate(file_list):
                        # No need to set main_id if we're not going to need it
                        if find_main_file and file.size > total_size * main_ratio:
                            main_id = file_id

                        if 'include_files' in options['post']:
                            if any(
                                fnmatch(file.name, mask)
                                for mask in options['post']['include_files']
                            ):
                                dl_list.append(file_id)
                            elif options['post'].get('include_subs') and any(
                                fnmatch(file.name, mask) for mask in ext_list
                            ):
                                dl_list.append(file_id)

                        if skip_files:
                            if any(fnmatch(file.name, mask) for mask in skip_files):
                                skip_list.append(file_id)

                    if main_id is not None:
                        # Look for files matching main ID title but with a different extension
                        if options['post'].get('rename_like_files'):
                            for file_id, file in enumerate(file_list):
                                # if this filename matches main filename we want to rename it as well
                                fs = os.path.splitext(file.name)
                                if fs[0] == os.path.splitext(file_list[main_id].name)[0]:
                                    main_list.append(file_id)
                        else:
                            main_list = [main_id]

                        if main_id not in dl_list:
                            dl_list.append(main_id)
                    elif find_main_file:
                        logger.warning(
                            'No files in "{}" are > {:.0f}% of content size, no files renamed.',
                            entry['title'],
                            main_ratio * 100,
                        )

                    # If we have a main file and want to rename it and associated files
                    if 'content_filename' in options['post'] and main_id is not None:
                        if 'download_dir' not in options['add']:
                            download_dir = client.get_session().download_dir
                        else:
                            download_dir = options['add']['download_dir']

                        # Get new filename without ext
                        file_ext = os.path.splitext(file_list[main_id].name)[1]
                        file_path = os.path.dirname(
                            os.path.join(download_dir, file_list[main_id].name)
                        )
                        filename = options['post']['content_filename']
                        if config['host'] == 'localhost' or config['host'] == '127.0.0.1':
                            counter = 1
                            while os.path.exists(os.path.join(file_path, filename + file_ext)):
                                # Try appending a (#) suffix till a unique filename is found
                                filename = f'{options["post"]["content_filename"]}({counter})'
                                counter += 1
                        else:
                            logger.debug(
                                'Cannot ensure content_filename is unique '
                                'when adding to a remote transmission daemon.'
                            )

                        for file_id in main_list:
                            file_ext = os.path.splitext(file_list[file_id].name)[1]
                            logger.debug(
                                'File {} renamed to {}',
                                file_list[file_id].name,
                                filename + file_ext,
                            )
                            # change to below when set_files will allow setting name, more efficient to have one call
                            # fl[index]['name'] = os.path.basename(pathscrub(filename + file_ext).encode('utf-8'))
                            try:
                                client.rename_torrent_path(
                                    torrent_info.id,
                                    file_list[file_id].name,
                                    os.path.basename(str(pathscrub(filename + file_ext))),
                                )
                            except TransmissionError:
                                logger.error(
                                    'content_filename only supported with transmission 2.8+'
                                )

                    if options['post'].get('main_file_only') and main_id is not None:
                        # Set Unwanted Files
                        options['change']['files_unwanted'] = [
                            x for x in range(len(file_list)) if x not in dl_list
                        ]
                        options['change']['files_wanted'] = dl_list
                        logger.debug(
                            'Downloading {} of {} files in torrent.',
                            len(options['change']['files_wanted']),
                            len(file_list),
                        )
                    elif (
                        not options['post'].get('main_file_only') or main_id is None
                    ) and skip_files:
                        # If no main file and we want to skip files

                        if len(skip_list) >= len(file_list):
                            logger.debug(
                                'skip_files filter would cause no files to be downloaded; '
                                'including all files in torrent.'
                            )
                        else:
                            options['change']['files_unwanted'] = skip_list
                            options['change']['files_wanted'] = [
                                x for x in range(len(file_list)) if x not in skip_list
                            ]
                            logger.debug(
                                'Downloading {} of {} files in torrent.',
                                len(options['change']['files_wanted']),
                                len(file_list),
                            )

                # Set any changed file properties
                if list(options['change'].keys()):
                    client.change_torrent(torrent_info.id, **options['change'])

                start_torrent = partial(client.start_torrent, [torrent_info.id])

                if config['action'] == 'add':
                    # if add_paused was defined and set to False start the torrent;
                    # prevents downloading data before we set what files we want
                    start_paused = (
                        options['post']['paused']
                        if 'paused' in options['post']
                        else not client.get_session().start_added_torrents
                    )
                    if start_paused:
                        client.stop_torrent(torrent_info.id)
                    else:
                        client.start_torrent(torrent_info.id)
                elif config['action'] in ('remove', 'purge'):
                    client.remove_torrent(
                        [torrent_info.id], delete_data=config['action'] == 'purge'
                    )
                    logger.info('{}d {} from transmission', config['action'], torrent_info.name)
                elif config['action'] == 'pause':
                    client.stop_torrent([torrent_info.id])
                    logger.info('paused {} in transmission', torrent_info.name)
                elif config['action'] == 'resume':
                    start_torrent()
                    logger.info('resumed {} in transmission', torrent_info.name)
                elif config['action'] == 'bypass_queue':
                    start_torrent(bypass_queue=True)
                    logger.info('resumed (bypass queue) {} in transmission', torrent_info.name)

            except TransmissionError as e:
                logger.opt(exception=True).debug('TransmissionError')
                logger.debug('Failed options dict: {}', options)
                msg = 'Error trying to {} {}, TransmissionError: {}'.format(
                    config['action'], entry['title'], e.message or 'N/A'
                )
                logger.error(msg)
                continue

    def _make_torrent_options_dict(self, config, entry):
        opt_dic = {}

        for opt_key in (
            'path',
            'add_paused',
            'honor_limits',
            'bandwidth_priority',
            'max_connections',
            'max_up_speed',
            'max_down_speed',
            'ratio',
            'main_file_only',
            'main_file_ratio',
            'magnetization_timeout',
            'include_subs',
            'content_filename',
            'include_files',
            'skip_files',
            'rename_like_files',
            'queue_position',
            'labels',
        ):
            # Values do not merge config with task
            # Task takes priority then config is used
            if opt_key in entry:
                opt_dic[opt_key] = entry[opt_key]
            elif opt_key in config:
                opt_dic[opt_key] = config[opt_key]

        options = {'add': {}, 'change': {}, 'post': {}}

        add = options['add']
        if opt_dic.get('path'):
            try:
                path = os.path.expanduser(entry.render(opt_dic['path']))
            except RenderError as e:
                logger.error('Error setting path for {}: {}', entry['title'], e)
            else:
                # Transmission doesn't like it when paths end in a separator
                path = path.rstrip('\\/')
                add['download_dir'] = pathscrub(path)
        # make sure we add it paused, will modify status after adding
        add['paused'] = True

        change = options['change']
        if 'bandwidth_priority' in opt_dic:
            change['bandwidthPriority'] = opt_dic['bandwidth_priority']
        if 'honor_limits' in opt_dic and not opt_dic['honor_limits']:
            change['honorsSessionLimits'] = False
        if 'max_up_speed' in opt_dic:
            change['uploadLimit'] = opt_dic['max_up_speed']
            change['uploadLimited'] = True
        if 'max_down_speed' in opt_dic:
            change['downloadLimit'] = opt_dic['max_down_speed']
            change['downloadLimited'] = True
        if 'max_connections' in opt_dic:
            change['peer_limit'] = opt_dic['max_connections']

        if 'ratio' in opt_dic:
            change['seedRatioLimit'] = opt_dic['ratio']
            if opt_dic['ratio'] == -1:
                # seedRatioMode:
                # 0 follow the global settings
                # 1 override the global settings, seeding until a certain ratio
                # 2 override the global settings, seeding regardless of ratio
                change['seedRatioMode'] = 2
            else:
                change['seedRatioMode'] = 1

        if 'queue_position' in opt_dic:
            change['queuePosition'] = opt_dic['queue_position']

        if 'labels' in opt_dic:
            change['labels'] = opt_dic['labels']

        post = options['post']
        # set to modify paused status after
        if 'add_paused' in opt_dic:
            post['paused'] = opt_dic['add_paused']
        if 'main_file_only' in opt_dic:
            post['main_file_only'] = opt_dic['main_file_only']
        if 'main_file_ratio' in opt_dic:
            post['main_file_ratio'] = opt_dic['main_file_ratio']
        if 'magnetization_timeout' in opt_dic:
            post['magnetization_timeout'] = opt_dic['magnetization_timeout']
        if 'include_subs' in opt_dic:
            post['include_subs'] = opt_dic['include_subs']
        if 'content_filename' in opt_dic:
            try:
                post['content_filename'] = entry.render(opt_dic['content_filename'])
            except RenderError as e:
                logger.error('Unable to render content_filename {}: {}', entry['title'], e)
        if 'skip_files' in opt_dic:
            post['skip_files'] = opt_dic['skip_files']
            if not isinstance(post['skip_files'], list):
                post['skip_files'] = [post['skip_files']]
        if 'include_files' in opt_dic:
            post['include_files'] = opt_dic['include_files']
            if not isinstance(post['include_files'], list):
                post['include_files'] = [post['include_files']]
        if 'rename_like_files' in opt_dic:
            post['rename_like_files'] = opt_dic['rename_like_files']
        return options

    def on_task_learn(self, task, config):
        """Make sure all temp files are cleaned up when entries are learned"""
        # If download plugin is enabled, it will handle cleanup.
        if 'download' not in task.config:
            download = plugin.get('download', self)
            download.cleanup_temp_files(task)

    on_task_abort = on_task_learn


class PluginTransmissionClean(TransmissionBase):
    """
    DEPRECATED: A separate task using from_transmission and transmission with remove action should be used instead.

    Remove completed torrents from Transmission.

    Examples::

      clean_transmission: yes  # ignore both time and ratio

      clean_transmission:      # uses transmission's internal limits for idle time and seed ratio ( if defined )
        transmission_seed_limits: yes

      clean_transmission:      # matches time only
        finished_for: 2 hours

      clean_transmission:      # matches ratio only
        min_ratio: 0.5

      clean_transmission:      # matches time OR ratio
        finished_for: 2 hours
        min_ratio: 0.5

    Default values for the config elements::

      clean_transmission:
        host: localhost
        port: 9091
        enabled: yes
    """

    schema = {
        "deprecated": "The clean_transmission plugin is deprecated. Configure a new task using the from_transmission "
        "plugin as well as the transmission plugin using the remove or purge action.",
        "anyOf": [
            {"type": "boolean"},
            {
                "type": "object",
                "properties": {
                    "host": {"type": "string"},
                    "port": {"type": "integer"},
                    "netrc": {"type": "string", "format": "file"},
                    "username": {"type": "string"},
                    "password": {"type": "string"},
                    "enabled": {"type": "boolean"},
                    "min_ratio": {"type": "number"},
                    "finished_for": {"type": "string", "format": "interval"},
                    "transmission_seed_limits": {"type": "boolean"},
                    "delete_files": {"type": "boolean"},
                    "tracker": {"type": "string", "format": "regex"},
                    "preserve_tracker": {"type": "string", "format": "regex"},
                    "directories": {
                        "type": "array",
                        "items": {"type": "string", "format": "regex"},
                    },
                },
                "additionalProperties": False,
            },
        ],
    }

    def on_task_exit(self, task, config):
        config = self.prepare_config(config)
        if not config['enabled'] or task.options.learn:
            return
        client = self.create_rpc_client(config)
        tracker_re = re.compile(config['tracker'], re.IGNORECASE) if 'tracker' in config else None
        preserve_tracker_re = (
            re.compile(config['preserve_tracker'], re.IGNORECASE)
            if 'preserve_tracker' in config
            else None
        )

        session = client.get_session()

        remove_ids = []
        for torrent in client.get_torrents():
            logger.trace(
                'Torrent "{}": status: "{}" - ratio: {} - date added: {}',
                torrent.name,
                torrent.status,
                torrent.ratio,
                torrent.added_date,
            )
            downloaded, dummy = self.torrent_info(torrent, config)
            if not downloaded:
                continue
            if config.get('transmission_seed_limits'):
                seed_ratio_ok, idle_limit_ok = self.check_seed_limits(torrent, session)
                if not seed_ratio_ok or not idle_limit_ok:
                    continue
            if 'min_ratio' in config:
                if torrent.ratio < config['min_ratio']:
                    continue
            if 'finished_for' in config:
                # done date might be invalid if this torrent was added to transmission when already completed
                started_seeding = max(torrent.added_date, torrent.done_date)
                if started_seeding + parse_timedelta(config['finished_for']) > datetime.now():
                    continue
            tracker_hosts = [urlparse(tracker.announce).hostname for tracker in torrent.trackers]
            if 'tracker' in config:
                if not any(tracker_re.search(tracker) for tracker in tracker_hosts):
                    continue
            if 'preserve_tracker' in config:
                if any(preserve_tracker_re.search(tracker) for tracker in tracker_hosts):
                    continue
            if config.get('directories'):
                if not any(
                    re.search(d, torrent.download_dir, re.IGNORECASE)
                    for d in config['directories']
                ):
                    continue
            if task.options.test:
                logger.info('Would remove finished torrent `{}` from transmission', torrent.name)
                continue
            logger.info('Removing finished torrent `{}` from transmission', torrent.name)
            remove_ids.append(torrent.id)
        if remove_ids:
            client.remove_torrent(remove_ids, config.get('delete_files'))


@event('plugin.register')
def register_plugin():
    plugin.register(PluginTransmission, 'transmission', api_ver=2)
    plugin.register(PluginTransmissionInput, 'from_transmission', api_ver=2)
    plugin.register(PluginTransmissionClean, 'clean_transmission', api_ver=2)<|MERGE_RESOLUTION|>--- conflicted
+++ resolved
@@ -410,11 +410,7 @@
                 try:
                     if downloaded:
                         with open(entry['file'], 'rb') as f:
-<<<<<<< HEAD
                             torrent_info = client.add_torrent(f, 30, **options['add'])
-=======
-                            torrent_info = client.add_torrent(f.read(), **options['add'])
->>>>>>> 5569961d
                     else:
                         if options['post'].get('magnetization_timeout', 0) > 0:
                             options['add']['paused'] = False
