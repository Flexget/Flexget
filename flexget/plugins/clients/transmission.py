import base64
import os
import re
from datetime import datetime, timedelta
from fnmatch import fnmatch
from functools import partial
from netrc import NetrcParseError, netrc
from time import sleep
from urllib.parse import urlparse

from loguru import logger

from flexget import plugin
from flexget.config_schema import one_or_more
from flexget.entry import Entry
from flexget.event import event
from flexget.utils.pathscrub import pathscrub
from flexget.utils.template import RenderError
from flexget.utils.tools import parse_timedelta

try:
    import requests.exceptions
    import transmission_rpc as transmissionrpc
    from transmission_rpc import TransmissionError
except ImportError:
    # If transmissionrpc is not found, errors will be shown later
    pass

logger = logger.bind(name='transmission')


class TransmissionBase:
    def __init__(self):
        self.client = None
        self.opener = None

    def prepare_config(self, config):
        if isinstance(config, bool):
            config = {'enabled': config}
        config.setdefault('enabled', True)
        config.setdefault('host', 'localhost')
        config.setdefault('port', 9091)
        config.setdefault('main_file_ratio', 0.9)
        if 'netrc' in config:
            netrc_path = os.path.expanduser(config['netrc'])
            try:
                config['username'], _, config['password'] = netrc(netrc_path).authenticators(
                    config['host']
                )
            except OSError as e:
                logger.error('netrc: unable to open: {}', e.filename)
            except NetrcParseError as e:
                logger.error('netrc: {}, file: {}, line: {}', e.msg, e.filename, e.lineno)
        return config

    def create_rpc_client(self, config):
        user, password = config.get('username'), config.get('password')
        urlo = urlparse(config['host'])

        if urlo.scheme == '':
            urlo = urlparse('http://' + config['host'])

        protocol = urlo.scheme if urlo.scheme else 'http'
        port = str(urlo.port) if urlo.port else config['port']
        path = urlo.path.rstrip('rpc') if urlo.path else '/transmission/'

        logger.debug('Connecting to {}://{}:{}{}', protocol, urlo.hostname, port, path)

        try:
            cli = transmissionrpc.Client(
                protocol=protocol,
                host=urlo.hostname,
                port=port,
                path=path,
                username=user,
                password=password,
            )
        except TransmissionError as e:
            if e.original and e.original.code == 401:
                raise plugin.PluginError(
                    "Username/password for transmission is incorrect. Cannot connect."
                )
            else:
                raise plugin.PluginError("Error connecting to transmission: %s" % e.message)
        except requests.exceptions.ConnectTimeout as e:
            raise plugin.PluginError("Cannot connect to transmission: Connection timed out.")
        except requests.exceptions.ConnectionError as e:
            raise plugin.PluginError("Error connecting to transmission: %s" % e.args[0].reason)
        except ValueError as e:
            raise plugin.PluginError("Error connecting to transmission")
        return cli

    def torrent_info(self, torrent, config):
        done = torrent.totalSize > 0
        vloc = None
        best = None
        for t in torrent.files().items():
            tf = t[1]
            if tf['selected']:
                if tf['size'] <= 0 or tf['completed'] < tf['size']:
                    done = False
                    break
                if not best or tf['size'] > best[1]:
                    best = (tf['name'], tf['size'])
        if (
            done
            and best
            and (100 * float(best[1]) / float(torrent.totalSize))
            >= (config['main_file_ratio'] * 100)
        ):
            vloc = ('%s/%s' % (torrent.downloadDir, best[0])).replace('/', os.sep)
        return done, vloc

    def check_seed_limits(self, torrent, session):
        seed_limit_ok = True  # will remain if no seed ratio defined
        idle_limit_ok = True  # will remain if no idle limit defined

        if torrent.seedRatioMode == 1:  # use torrent's own seed ratio limit
            seed_limit_ok = torrent.uploadRatio >= torrent.seedRatioLimit
        elif torrent.seedRatioMode == 0:  # use global rules
            if session.seedRatioLimited:
                seed_limit_ok = torrent.uploadRatio >= session.seedRatioLimit

        if torrent.seedIdleMode == 1:  # use torrent's own idle limit
            idle_limit_ok = (
                torrent.date_active + timedelta(minutes=torrent.seedIdleLimit) < datetime.now()
            )
        elif torrent.seedIdleMode == 0:  # use global rules
            if session.idle_seeding_limit_enabled:
                idle_limit_ok = (
                    torrent.date_active + timedelta(minutes=session.idle_seeding_limit)
                    < datetime.now()
                )

        return seed_limit_ok, idle_limit_ok

    def on_task_start(self, task, config):
        try:
            import transmission_rpc as transmissionrpc
            from transmission_rpc import TransmissionError  # noqa
        except:
            raise plugin.PluginError(
                'transmission-rpc module version 3.0 or higher required.', logger
            )

        # Mark rpc client for garbage collector so every task can start
        # a fresh new according its own config - fix to bug #2804
        self.client = None
        config = self.prepare_config(config)
        if config['enabled']:
            if task.options.test:
                logger.info('Trying to connect to transmission...')
                self.client = self.create_rpc_client(config)
                if self.client:
                    logger.info('Successfully connected to transmission.')
                else:
                    logger.error('It looks like there was a problem connecting to transmission.')


class PluginTransmissionInput(TransmissionBase):
    schema = {
        'anyOf': [
            {'type': 'boolean'},
            {
                'type': 'object',
                'properties': {
                    'host': {'type': 'string'},
                    'port': {'type': 'integer'},
                    'netrc': {'type': 'string', 'format': 'file'},
                    'username': {'type': 'string'},
                    'password': {'type': 'string'},
                    'enabled': {'type': 'boolean'},
                    'only_complete': {'type': 'boolean'},
                },
                'additionalProperties': False,
            },
        ]
    }

    def prepare_config(self, config):
        config = TransmissionBase.prepare_config(self, config)
        config.setdefault('only_complete', False)
        return config

    def on_task_input(self, task, config):
        config = self.prepare_config(config)
        if not config['enabled']:
            return

        if not self.client:
            self.client = self.create_rpc_client(config)
        entries = []

        session = self.client.get_session()

        for torrent in self.client.get_torrents():
            seed_ratio_ok, idle_limit_ok = self.check_seed_limits(torrent, session)
            if config['only_complete'] and not (
                seed_ratio_ok and idle_limit_ok and torrent.progress == 100
            ):
                continue
            entry = Entry(
                title=torrent.name,
                url='',
                torrent_info_hash=torrent.hashString,
                content_size=torrent.totalSize / (1024 * 1024),
            )
            # Location of torrent is only valid if transmission is on same machine as flexget
            if config['host'] in ('localhost', '127.0.0.1'):
                entry['location'] = torrent.torrentFile
                entry['url'] = 'file://' + torrent.torrentFile
            for attr in [
                'id',
                'comment',
                'desiredAvailable',
                'downloadDir',
                'isFinished',
                'isPrivate',
                'leftUntilDone',
                'ratio',
                'status',
                'date_active',
                'date_added',
                'date_done',
                'date_started',
                'errorString',
                'priority',
                'progress',
                'secondsDownloading',
                'secondsSeeding',
                'torrentFile',
            ]:
                try:
                    entry['transmission_' + attr] = getattr(torrent, attr)
                except Exception:
                    logger.opt(exception=True).debug(
                        'error when requesting transmissionrpc attribute {}', attr
                    )

            bytes_completed = sum(map(lambda x: x['bytesCompleted'] if x['wanted'] else 0, t.fileStats))
            entry['transmission_bytes_completed'] = bytes_completed
            # Availability in percent
<<<<<<< HEAD
            entry['transmission_availability'] = round((bytes_completed + t.desiredAvailable) / t.sizeWhenDone, 4) if t.sizeWhenDone else 0
            
=======
            entry['transmission_availability'] = (
                (torrent.desiredAvailable / torrent.leftUntilDone) if torrent.leftUntilDone else 0
            )

>>>>>>> 678fd6c0
            entry['transmission_trackers'] = [t['announce'] for t in torrent.trackers]
            entry['transmission_seed_ratio_ok'] = seed_ratio_ok
            entry['transmission_idle_limit_ok'] = idle_limit_ok
            st_error_to_desc = {
                0: 'OK',
                1: 'tracker_warning',
                2: 'tracker_error',
                3: 'local_error',
            }
            entry['transmission_error_state'] = st_error_to_desc[torrent.error]
            # Built in done_date doesn't work when user adds an already completed file to transmission
            if torrent.progress == 100:
                entry['transmission_date_done'] = datetime.fromtimestamp(
                    max(torrent.addedDate, torrent.doneDate)
                )
            entries.append(entry)
        return entries


class PluginTransmission(TransmissionBase):
    """
    Add url from entry url to transmission

    Example::

      transmission:
        host: localhost
        port: 9091
        netrc: /home/flexget/.tmnetrc
        username: myusername
        password: mypassword
        path: the download location

    Default values for the config elements::

      transmission:
        host: localhost
        port: 9091
        enabled: yes
    """

    schema = {
        'anyOf': [
            {'type': 'boolean'},
            {
                'type': 'object',
                'properties': {
                    'host': {'type': 'string'},
                    'port': {'type': 'integer'},
                    'netrc': {'type': 'string'},
                    'username': {'type': 'string'},
                    'password': {'type': 'string'},
                    'action': {
                        'type': 'string',
                        'enum': ['add', 'remove', 'purge', 'pause', 'resume', 'bypass_queue'],
                    },
                    'path': {'type': 'string'},
                    'max_up_speed': {'type': 'number'},
                    'max_down_speed': {'type': 'number'},
                    'max_connections': {'type': 'integer'},
                    'ratio': {'type': 'number'},
                    'add_paused': {'type': 'boolean'},
                    'content_filename': {'type': 'string'},
                    'main_file_only': {'type': 'boolean'},
                    'main_file_ratio': {'type': 'number'},
                    'magnetization_timeout': {'type': 'integer'},
                    'enabled': {'type': 'boolean'},
                    'include_subs': {'type': 'boolean'},
                    'bandwidth_priority': {'type': 'number'},
                    'honor_limits': {'type': 'boolean'},
                    'include_files': one_or_more({'type': 'string'}),
                    'skip_files': one_or_more({'type': 'string'}),
                    'rename_like_files': {'type': 'boolean'},
                    'queue_position': {'type': 'integer'},
                },
                'additionalProperties': False,
            },
        ]
    }

    def prepare_config(self, config):
        config = TransmissionBase.prepare_config(self, config)
        config.setdefault('action', 'add')
        config.setdefault('path', '')
        config.setdefault('main_file_only', False)
        config.setdefault('magnetization_timeout', 0)
        config.setdefault('include_subs', False)
        config.setdefault('rename_like_files', False)
        config.setdefault('include_files', [])
        return config

    @plugin.priority(120)
    def on_task_download(self, task, config):
        """
        Call download plugin to generate the temp files we will load
        into deluge then verify they are valid torrents
        """
        config = self.prepare_config(config)
        if not config['enabled']:
            return
        # If the download plugin is not enabled, we need to call it to get our temp .torrent files
        if 'download' not in task.config:
            download = plugin.get('download', self)
            for entry in task.accepted:
                if entry.get('transmission_id'):
                    # The torrent is already loaded in deluge, we don't need to get anything
                    continue
                if config['action'] != 'add' and entry.get('torrent_info_hash'):
                    # If we aren't adding the torrent new, all we need is info hash
                    continue
                download.get_temp_file(task, entry, handle_magnets=True, fail_html=True)

    @plugin.priority(135)
    def on_task_output(self, task, config):
        config = self.prepare_config(config)
        # don't add when learning
        if task.options.learn:
            return
        if not config['enabled']:
            return
        # Do not run if there is nothing to do
        if not task.accepted:
            return
        if self.client is None:
            self.client = self.create_rpc_client(config)
            if self.client:
                logger.debug('Successfully connected to transmission.')
            else:
                raise plugin.PluginError("Couldn't connect to transmission.")
        session_torrents = self.client.get_torrents()
        for entry in task.accepted:
            if task.options.test:
                logger.info('Would {} {} in transmission.', config['action'], entry['title'])
                continue
            # Compile user options into appropriate dict
            options = self._make_torrent_options_dict(config, entry)
            torrent_info = None
            for t in session_torrents:
                if t.hashString.lower() == entry.get(
                    'torrent_info_hash', ''
                ).lower() or t.id == entry.get('transmission_id'):
                    torrent_info = t
                    logger.debug(
                        'Found {} already loaded in transmission as {}',
                        entry['title'],
                        torrent_info.name,
                    )
                    break

            if not torrent_info:
                if config['action'] != 'add':
                    logger.warning(
                        'Cannot {} {} because it is not loaded in transmission.',
                        config['action'],
                        entry['title'],
                    )
                    continue
                downloaded = not entry['url'].startswith('magnet:')

                # Check that file is downloaded
                if downloaded and 'file' not in entry:
                    entry.fail('`file` field missing?')
                    continue

                # Verify the temp file exists
                if downloaded and not os.path.exists(entry['file']):
                    tmp_path = os.path.join(task.manager.config_base, 'temp')
                    logger.debug('entry: {}', entry)
                    logger.debug('temp: {}', ', '.join(os.listdir(tmp_path)))
                    entry.fail("Downloaded temp file '%s' doesn't exist!?" % entry['file'])
                    continue

                try:
                    if downloaded:
                        with open(entry['file'], 'rb') as f:
                            filedump = base64.b64encode(f.read()).decode('utf-8')
                        torrent_info = self.client.add_torrent(filedump, 30, **options['add'])
                    else:
                        if options['post'].get('magnetization_timeout', 0) > 0:
                            options['add']['paused'] = False
                        torrent_info = self.client.add_torrent(
                            entry['url'], timeout=30, **options['add']
                        )
                except TransmissionError as e:
                    logger.opt(exception=True).debug('TransmissionError')
                    logger.debug('Failed options dict: {}', options['add'])
                    msg = 'Error adding {} to transmission. TransmissionError: {}'.format(
                        entry['title'], e.message or 'N/A'
                    )
                    logger.error(msg)
                    entry.fail(msg)
                    continue
                logger.info('"{}" torrent added to transmission', entry['title'])
                # The info returned by the add call is incomplete, refresh it
                torrent_info = self.client.get_torrent(torrent_info.id)
            else:
                # Torrent already loaded in transmission
                if options['add'].get('download_dir'):
                    logger.verbose(
                        'Moving {} to "{}"', torrent_info.name, options['add']['download_dir']
                    )
                    # Move data even if current reported torrent location matches new location
                    # as transmission may fail to automatically move completed file to final
                    # location but continue reporting final location instead of real location.
                    # In such case this will kick transmission to really move data.
                    # If data is already located at new location then transmission just ignore
                    # this command.
                    self.client.move_torrent_data(
                        torrent_info.id, options['add']['download_dir'], 120
                    )

            try:
                total_size = torrent_info.totalSize
                main_id = None
                find_main_file = (
                    options['post'].get('main_file_only') or 'content_filename' in options['post']
                )
                skip_files = options['post'].get('skip_files')
                # We need to index the files if any of the following are defined
                if find_main_file or skip_files:
                    file_list = self.client.get_files(torrent_info.id)[torrent_info.id]

                    if options['post'].get('magnetization_timeout', 0) > 0 and not file_list:
                        logger.debug(
                            'Waiting {} seconds for "{}" to magnetize',
                            options['post']['magnetization_timeout'],
                            entry['title'],
                        )
                        for _ in range(options['post']['magnetization_timeout']):
                            sleep(1)
                            file_list = self.client.get_files(torrent_info.id)[torrent_info.id]
                            if file_list:
                                total_size = self.client.get_torrent(
                                    torrent_info.id, ['id', 'totalSize']
                                ).totalSize
                                break
                        else:
                            logger.warning(
                                '"{}" did not magnetize before the timeout elapsed, file list unavailable for processing.',
                                entry['title'],
                            )

                    # Find files based on config
                    dl_list = []
                    skip_list = []
                    main_list = []
                    ext_list = ['*.srt', '*.sub', '*.idx', '*.ssa', '*.ass']

                    main_ratio = config['main_file_ratio']
                    if 'main_file_ratio' in options['post']:
                        main_ratio = options['post']['main_file_ratio']

                    for file_id, file in enumerate(file_list):
                        # No need to set main_id if we're not going to need it
                        if find_main_file and file.size > total_size * main_ratio:
                            main_id = file_id

                        if 'include_files' in options['post']:
                            if any(
                                fnmatch(file.name, mask)
                                for mask in options['post']['include_files']
                            ):
                                dl_list.append(file_id)
                            elif options['post'].get('include_subs') and any(
                                fnmatch(file.name, mask) for mask in ext_list
                            ):
                                dl_list.append(file_id)

                        if skip_files:
                            if any(fnmatch(file.name, mask) for mask in skip_files):
                                skip_list.append(file_id)

                    if main_id is not None:
                        # Look for files matching main ID title but with a different extension
                        if options['post'].get('rename_like_files'):
                            for file_id, file in enumerate(file_list):
                                # if this filename matches main filename we want to rename it as well
                                fs = os.path.splitext(file.name)
                                if fs[0] == os.path.splitext(file_list[main_id].name)[0]:
                                    main_list.append(file_id)
                        else:
                            main_list = [main_id]

                        if main_id not in dl_list:
                            dl_list.append(main_id)
                    elif find_main_file:
                        logger.warning(
                            'No files in "{}" are > {:.0f}% of content size, no files renamed.',
                            entry['title'],
                            main_ratio * 100,
                        )

                    # If we have a main file and want to rename it and associated files
                    if 'content_filename' in options['post'] and main_id is not None:
                        if 'download_dir' not in options['add']:
                            download_dir = self.client.get_session().download_dir
                        else:
                            download_dir = options['add']['download_dir']

                        # Get new filename without ext
                        file_ext = os.path.splitext(file_list[main_id].name)[1]
                        file_path = os.path.dirname(
                            os.path.join(download_dir, file_list[main_id].name)
                        )
                        filename = options['post']['content_filename']
                        if config['host'] == 'localhost' or config['host'] == '127.0.0.1':
                            counter = 1
                            while os.path.exists(os.path.join(file_path, filename + file_ext)):
                                # Try appending a (#) suffix till a unique filename is found
                                filename = f'{options["post"]["content_filename"]}({counter})'
                                counter += 1
                        else:
                            logger.debug(
                                'Cannot ensure content_filename is unique '
                                'when adding to a remote transmission daemon.'
                            )

                        for file_id in main_list:
                            file_ext = os.path.splitext(file_list[file_id].name)[1]
                            logger.debug(
                                'File {} renamed to {}',
                                file_list[file_id].name,
                                filename + file_ext,
                            )
                            # change to below when set_files will allow setting name, more efficient to have one call
                            # fl[index]['name'] = os.path.basename(pathscrub(filename + file_ext).encode('utf-8'))
                            try:
                                self.client.rename_torrent_path(
                                    torrent_info.id,
                                    file_list[file_id].name,
                                    os.path.basename(str(pathscrub(filename + file_ext))),
                                )
                            except TransmissionError:
                                logger.error(
                                    'content_filename only supported with transmission 2.8+'
                                )

                    if options['post'].get('main_file_only') and main_id is not None:
                        # Set Unwanted Files
                        options['change']['files_unwanted'] = [
                            x for x in range(len(file_list)) if x not in dl_list
                        ]
                        options['change']['files_wanted'] = dl_list
                        logger.debug(
                            'Downloading {} of {} files in torrent.',
                            len(options['change']['files_wanted']),
                            len(file_list),
                        )
                    elif (
                        not options['post'].get('main_file_only') or main_id is None
                    ) and skip_files:
                        # If no main file and we want to skip files

                        if len(skip_list) >= len(file_list):
                            logger.debug(
                                'skip_files filter would cause no files to be downloaded; '
                                'including all files in torrent.'
                            )
                        else:
                            options['change']['files_unwanted'] = skip_list
                            options['change']['files_wanted'] = [
                                x for x in range(len(file_list)) if x not in skip_list
                            ]
                            logger.debug(
                                'Downloading {} of {} files in torrent.',
                                len(options['change']['files_wanted']),
                                len(file_list),
                            )

                # Set any changed file properties
                if list(options['change'].keys()):
                    self.client.change_torrent(torrent_info.id, 30, **options['change'])

                start_torrent = partial(self.client.start_torrent, [torrent_info.id])

                if config['action'] == 'add':
                    # if add_paused was defined and set to False start the torrent;
                    # prevents downloading data before we set what files we want
                    start_paused = (
                        options['post']['paused']
                        if 'paused' in options['post']
                        else not self.client.get_session().start_added_torrents
                    )
                    if start_paused:
                        self.client.stop_torrent(torrent_info.id)
                    else:
                        self.client.start_torrent(torrent_info.id)
                elif config['action'] in ('remove', 'purge'):
                    self.client.remove_torrent(
                        [torrent_info.id], delete_data=config['action'] == 'purge'
                    )
                    logger.info('{}d {} from transmission', config['action'], torrent_info.name)
                elif config['action'] == 'pause':
                    self.client.stop_torrent([torrent_info.id])
                    logger.info('paused {} in transmission', torrent_info.name)
                elif config['action'] == 'resume':
                    start_torrent()
                    logger.info('resumed {} in transmission', torrent_info.name)
                elif config['action'] == 'bypass_queue':
                    start_torrent(bypass_queue=True)
                    logger.info('resumed (bypass queue) {} in transmission', torrent_info.name)

            except TransmissionError as e:
                logger.opt(exception=True).debug('TransmissionError')
                logger.debug('Failed options dict: {}', options)
                msg = 'Error trying to {} {}, TransmissionError: {}'.format(
                    config['action'], entry['title'], e.message or 'N/A'
                )
                logger.error(msg)
                continue

    def _make_torrent_options_dict(self, config, entry):

        opt_dic = {}

        for opt_key in (
            'path',
            'add_paused',
            'honor_limits',
            'bandwidth_priority',
            'max_connections',
            'max_up_speed',
            'max_down_speed',
            'ratio',
            'main_file_only',
            'main_file_ratio',
            'magnetization_timeout',
            'include_subs',
            'content_filename',
            'include_files',
            'skip_files',
            'rename_like_files',
            'queue_position',
        ):
            # Values do not merge config with task
            # Task takes priority then config is used
            if opt_key in entry:
                opt_dic[opt_key] = entry[opt_key]
            elif opt_key in config:
                opt_dic[opt_key] = config[opt_key]

        options = {'add': {}, 'change': {}, 'post': {}}

        add = options['add']
        if opt_dic.get('path'):
            try:
                path = os.path.expanduser(entry.render(opt_dic['path']))
            except RenderError as e:
                logger.error('Error setting path for {}: {}', entry['title'], e)
            else:
                # Transmission doesn't like it when paths end in a separator
                path = path.rstrip('\\/')
                add['download_dir'] = pathscrub(path)
        # make sure we add it paused, will modify status after adding
        add['paused'] = True

        change = options['change']
        if 'bandwidth_priority' in opt_dic:
            change['bandwidthPriority'] = opt_dic['bandwidth_priority']
        if 'honor_limits' in opt_dic and not opt_dic['honor_limits']:
            change['honorsSessionLimits'] = False
        if 'max_up_speed' in opt_dic:
            change['uploadLimit'] = opt_dic['max_up_speed']
            change['uploadLimited'] = True
        if 'max_down_speed' in opt_dic:
            change['downloadLimit'] = opt_dic['max_down_speed']
            change['downloadLimited'] = True
        if 'max_connections' in opt_dic:
            change['peer_limit'] = opt_dic['max_connections']

        if 'ratio' in opt_dic:
            change['seedRatioLimit'] = opt_dic['ratio']
            if opt_dic['ratio'] == -1:
                # seedRatioMode:
                # 0 follow the global settings
                # 1 override the global settings, seeding until a certain ratio
                # 2 override the global settings, seeding regardless of ratio
                change['seedRatioMode'] = 2
            else:
                change['seedRatioMode'] = 1

        if 'queue_position' in opt_dic:
            change['queuePosition'] = opt_dic['queue_position']

        post = options['post']
        # set to modify paused status after
        if 'add_paused' in opt_dic:
            post['paused'] = opt_dic['add_paused']
        if 'main_file_only' in opt_dic:
            post['main_file_only'] = opt_dic['main_file_only']
        if 'main_file_ratio' in opt_dic:
            post['main_file_ratio'] = opt_dic['main_file_ratio']
        if 'magnetization_timeout' in opt_dic:
            post['magnetization_timeout'] = opt_dic['magnetization_timeout']
        if 'include_subs' in opt_dic:
            post['include_subs'] = opt_dic['include_subs']
        if 'content_filename' in opt_dic:
            try:
                post['content_filename'] = entry.render(opt_dic['content_filename'])
            except RenderError as e:
                logger.error('Unable to render content_filename {}: {}', entry['title'], e)
        if 'skip_files' in opt_dic:
            post['skip_files'] = opt_dic['skip_files']
            if not isinstance(post['skip_files'], list):
                post['skip_files'] = [post['skip_files']]
        if 'include_files' in opt_dic:
            post['include_files'] = opt_dic['include_files']
            if not isinstance(post['include_files'], list):
                post['include_files'] = [post['include_files']]
        if 'rename_like_files' in opt_dic:
            post['rename_like_files'] = opt_dic['rename_like_files']
        return options

    def on_task_learn(self, task, config):
        """ Make sure all temp files are cleaned up when entries are learned """
        # If download plugin is enabled, it will handle cleanup.
        if 'download' not in task.config:
            download = plugin.get('download', self)
            download.cleanup_temp_files(task)

    on_task_abort = on_task_learn


class PluginTransmissionClean(TransmissionBase):
    """
    DEPRECATED: A separate task using from_transmission and transmission with remove action should be used instead.

    Remove completed torrents from Transmission.

    Examples::

      clean_transmission: yes  # ignore both time and ratio

      clean_transmission:      # uses transmission's internal limits for idle time and seed ratio ( if defined )
        transmission_seed_limits: yes

      clean_transmission:      # matches time only
        finished_for: 2 hours

      clean_transmission:      # matches ratio only
        min_ratio: 0.5

      clean_transmission:      # matches time OR ratio
        finished_for: 2 hours
        min_ratio: 0.5

    Default values for the config elements::

      clean_transmission:
        host: localhost
        port: 9091
        enabled: yes
    """

    schema = {
        "deprecated": "The clean_transmission plugin is deprecated. Configure a new task using the from_transmission "
        "plugin as well as the transmission plugin using the remove or purge action.",
        "anyOf": [
            {"type": "boolean"},
            {
                "type": "object",
                "properties": {
                    "host": {"type": "string"},
                    "port": {"type": "integer"},
                    "netrc": {"type": "string", "format": "file"},
                    "username": {"type": "string"},
                    "password": {"type": "string"},
                    "enabled": {"type": "boolean"},
                    "min_ratio": {"type": "number"},
                    "finished_for": {"type": "string", "format": "interval"},
                    "transmission_seed_limits": {"type": "boolean"},
                    "delete_files": {"type": "boolean"},
                    "tracker": {"type": "string", "format": "regex"},
                    "preserve_tracker": {"type": "string", "format": "regex"},
                    "directories": {
                        "type": "array",
                        "items": {"type": "string", "format": "regex"},
                    },
                },
                "additionalProperties": False,
            },
        ],
    }

    def on_task_exit(self, task, config):
        config = self.prepare_config(config)
        if not config['enabled'] or task.options.learn:
            return
        if not self.client:
            self.client = self.create_rpc_client(config)
        tracker_re = re.compile(config['tracker'], re.IGNORECASE) if 'tracker' in config else None
        preserve_tracker_re = (
            re.compile(config['preserve_tracker'], re.IGNORECASE)
            if 'preserve_tracker' in config
            else None
        )

        session = self.client.get_session()

        remove_ids = []
        for torrent in self.client.get_torrents():
            logger.verbose(
                'Torrent "{}": status: "{}" - ratio: {} - date added: {}',
                torrent.name,
                torrent.status,
                torrent.ratio,
                torrent.date_added,
            )
            downloaded, dummy = self.torrent_info(torrent, config)
            if not downloaded:
                continue
            if config.get('transmission_seed_limits'):
                seed_ratio_ok, idle_limit_ok = self.check_seed_limits(torrent, session)
                if not seed_ratio_ok or not idle_limit_ok:
                    continue
            if 'min_ratio' in config:
                if torrent.ratio < config['min_ratio']:
                    continue
            if 'finished_for' in config:
                # done date might be invalid if this torrent was added to transmission when already completed
                started_seeding = datetime.fromtimestamp(max(torrent.addedDate, torrent.doneDate))
                if started_seeding + parse_timedelta(config['finished_for']) > datetime.now():
                    continue
            tracker_hosts = (
                urlparse(tracker['announce']).hostname for tracker in torrent.trackers
            )
            if 'tracker' in config:
                if not any(tracker_re.search(tracker) for tracker in tracker_hosts):
                    continue
            if 'preserve_tracker' in config:
                if any(preserve_tracker_re.search(tracker) for tracker in tracker_hosts):
                    continue
            if config.get('directories'):
                if not any(
                    re.search(d, torrent.downloadDir, re.IGNORECASE) for d in config['directories']
                ):
                    continue
            if task.options.test:
                logger.info('Would remove finished torrent `{}` from transmission', torrent.name)
                continue
            logger.info('Removing finished torrent `{}` from transmission', torrent.name)
            remove_ids.append(torrent.id)
        if remove_ids:
            self.client.remove_torrent(remove_ids, config.get('delete_files'))


@event('plugin.register')
def register_plugin():
    plugin.register(PluginTransmission, 'transmission', api_ver=2)
    plugin.register(PluginTransmissionInput, 'from_transmission', api_ver=2)
    plugin.register(PluginTransmissionClean, 'clean_transmission', api_ver=2)<|MERGE_RESOLUTION|>--- conflicted
+++ resolved
@@ -4,6 +4,7 @@
 from datetime import datetime, timedelta
 from fnmatch import fnmatch
 from functools import partial
+from math import floor
 from netrc import NetrcParseError, netrc
 from time import sleep
 from urllib.parse import urlparse
@@ -218,6 +219,7 @@
                 'isPrivate',
                 'leftUntilDone',
                 'ratio',
+                'sizeWhenDone',
                 'status',
                 'date_active',
                 'date_added',
@@ -229,6 +231,7 @@
                 'secondsDownloading',
                 'secondsSeeding',
                 'torrentFile',
+                'totalSize',
             ]:
                 try:
                     entry['transmission_' + attr] = getattr(torrent, attr)
@@ -237,18 +240,14 @@
                         'error when requesting transmissionrpc attribute {}', attr
                     )
 
-            bytes_completed = sum(map(lambda x: x['bytesCompleted'] if x['wanted'] else 0, t.fileStats))
+            # Availability in percent
+            bytes_all = entry['transmission_totalSize']
+            bytes_completed = sum(map(lambda x: x['bytesCompleted'], t.fileStats))
+            bytes_available = entry['transmission_desiredAvailable']
+            available_perc = (bytes_available / bytes_all) * 100 if bytes_all else 0
+            entry['transmission_availability'] = floor(available_perc * 100) / 100
             entry['transmission_bytes_completed'] = bytes_completed
-            # Availability in percent
-<<<<<<< HEAD
-            entry['transmission_availability'] = round((bytes_completed + t.desiredAvailable) / t.sizeWhenDone, 4) if t.sizeWhenDone else 0
-            
-=======
-            entry['transmission_availability'] = (
-                (torrent.desiredAvailable / torrent.leftUntilDone) if torrent.leftUntilDone else 0
-            )
-
->>>>>>> 678fd6c0
+
             entry['transmission_trackers'] = [t['announce'] for t in torrent.trackers]
             entry['transmission_seed_ratio_ok'] = seed_ratio_ok
             entry['transmission_idle_limit_ok'] = idle_limit_ok
