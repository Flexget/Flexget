<<<<<<< HEAD
import importlib.metadata as importlib_metadata
=======
import importlib.metadata
>>>>>>> 6d5d3db1
import os
import pathlib
import re
from datetime import datetime, timedelta
from fnmatch import fnmatch
from functools import partial
from netrc import NetrcParseError, netrc
from time import sleep
from typing import TYPE_CHECKING
from urllib.parse import urlparse

import packaging.specifiers
import packaging.version
import pendulum
from loguru import logger

from flexget import plugin
from flexget.config_schema import one_or_more
from flexget.entry import Entry
from flexget.event import event
from flexget.utils.pathscrub import pathscrub
from flexget.utils.template import RenderError
from flexget.utils.tools import parse_timedelta

try:
    import transmission_rpc
    from transmission_rpc.error import (
        TransmissionAuthError,
        TransmissionConnectError,
        TransmissionError,
        TransmissionTimeoutError,
    )
except ImportError:
    # If transmissionrpc is not found, errors will be shown later
    transmission_rpc = None
    TransmissionError = None
    TransmissionAuthError = None
    TransmissionConnectError = None
    TransmissionTimeoutError = None

if TYPE_CHECKING:
    from transmission_rpc import Torrent

logger = logger.bind(name='transmission')

__version__ = '>=4.1.4,<5.0.0'
__package__ = 'transmission-rpc'
__requirement__ = packaging.specifiers.SpecifierSet(__version__)


class TransmissionBase:
    def prepare_config(self, config):
        if isinstance(config, bool):
            config = {'enabled': config}
        config.setdefault('enabled', True)
        config.setdefault('host', 'localhost')
        config.setdefault('port', 9091)
        config.setdefault('main_file_ratio', 0.9)
        if 'netrc' in config:
            netrc_path = os.path.expanduser(config['netrc'])
            try:
                config['username'], _, config['password'] = netrc(netrc_path).authenticators(
                    config['host']
                )
            except OSError as e:
                logger.error('netrc: unable to open: {}', e.filename)
            except NetrcParseError as e:
                logger.error('netrc: {}, file: {}, line: {}', e.msg, e.filename, e.lineno)
        return config

    def create_rpc_client(self, config) -> 'transmission_rpc.Client':
        user, password = config.get('username'), config.get('password')
        urlo = urlparse(config['host'])

        if urlo.scheme == '':
            urlo = urlparse('http://' + config['host'])

        protocol = urlo.scheme if urlo.scheme else 'http'
        port = str(urlo.port) if urlo.port else config['port']
        path = urlo.path.rstrip('rpc') if urlo.path else '/transmission/'

        logger.debug('Connecting to {}://{}:{}{}', protocol, urlo.hostname, port, path)

        try:
            cli = transmission_rpc.Client(
                protocol=protocol,
                host=urlo.hostname,
                port=port,
                path=path,
                username=user,
                password=password,
                timeout=30,
            )
        except TransmissionAuthError:
            raise plugin.PluginError(
                "Username/password for transmission is incorrect. Cannot connect."
            )
        except TransmissionTimeoutError:
            raise plugin.PluginError("Cannot connect to transmission: Connection timed out.")
        except TransmissionConnectError as e:
            raise plugin.PluginError("Error connecting to transmission: %s" % e.args[0].reason)
        except TransmissionError:
            raise plugin.PluginError("Error connecting to transmission")
        return cli

    def torrent_info(self, torrent: 'Torrent', config):
        done = torrent.total_size > 0
        vloc = None
        best = None
        for _, tf in enumerate(torrent.get_files()):
            if tf.selected:
                if tf.size <= 0 or tf.completed < tf.size:
                    done = False
                    break
                if not best or tf.size > best[1]:
                    best = (tf.name, tf.size)
        if (
            done
            and best
            and (100 * float(best[1]) / float(torrent.total_size))
            >= (config['main_file_ratio'] * 100)
        ):
            vloc = (f'{torrent.download_dir}/{best[0]}').replace('/', os.sep)
        return done, vloc

    def check_seed_limits(self, torrent: 'Torrent', session):
        seed_limit_ok = True  # will remain if no seed ratio defined
        idle_limit_ok = True  # will remain if no idle limit defined

        if torrent.get('seedRatioMode') == 1:  # use torrent's own seed ratio limit
            seed_limit_ok = torrent.upload_ratio >= torrent.seed_ratio_limit
        elif torrent.get('seedRatioMode') == 0:  # use global rules
            if session.seed_ratio_limited:
                seed_limit_ok = torrent.upload_ratio >= session.seed_ratio_limit

        if torrent.get('seedIdleMode') == 1:  # use torrent's own idle limit
            idle_limit_ok = (
                torrent.activity_date + timedelta(minutes=torrent.seed_idle_limit) < pendulum.now()
            )
        elif torrent.get('seedIdleMode') == 0:  # use global rules
            if session.idle_seeding_limit_enabled:
                idle_limit_ok = (
                    torrent.activity_date + timedelta(minutes=session.idle_seeding_limit)
                    < pendulum.now()
                )

        return seed_limit_ok, idle_limit_ok

    def on_task_start(self, task, config):
        if transmission_rpc is None:
            raise plugin.PluginError(
                f'{__package__} module version {__version__} required.', logger
            )

        v = importlib.metadata.version(__package__)
        if not __requirement__.contains(v):
            raise plugin.PluginError(
                f'{__package__} module version mismatch, requiring {__package__}{__version__}',
                logger,
            )

        # Mark rpc client for garbage collector so every task can start
        # a fresh new according its own config - fix to bug #2804
        config = self.prepare_config(config)
        if config['enabled']:
            if task.options.test:
                logger.info('Trying to connect to transmission...')
                client = self.create_rpc_client(config)
                if client:
                    logger.info('Successfully connected to transmission.')
                else:
                    logger.error('It looks like there was a problem connecting to transmission.')


class PluginTransmissionInput(TransmissionBase):
    schema = {
        'anyOf': [
            {'type': 'boolean'},
            {
                'type': 'object',
                'properties': {
                    'host': {'type': 'string'},
                    'port': {'type': 'integer'},
                    'netrc': {'type': 'string', 'format': 'file'},
                    'username': {'type': 'string'},
                    'password': {'type': 'string'},
                    'enabled': {'type': 'boolean'},
                    'only_complete': {'type': 'boolean'},
                },
                'additionalProperties': False,
            },
        ]
    }

    def prepare_config(self, config):
        config = TransmissionBase.prepare_config(self, config)
        config.setdefault('only_complete', False)
        return config

    def on_task_input(self, task, config):
        config = self.prepare_config(config)
        if not config['enabled']:
            return

        client = self.create_rpc_client(config)
        entries = []

        session = client.get_session()

        for torrent in client.get_torrents():
            seed_ratio_ok, idle_limit_ok = self.check_seed_limits(torrent, session)
            if config['only_complete'] and not (
                seed_ratio_ok and idle_limit_ok and torrent.progress == 100
            ):
                continue
            entry = Entry(
                title=torrent.name,
                url='',
                torrent_info_hash=torrent.hashString,
                content_size=torrent.total_size,
            )
            # Location of torrent is only valid if transmission is on same machine as flexget
            if config['host'] in ('localhost', '127.0.0.1'):
                entry['location'] = torrent.torrent_file
                entry['url'] = pathlib.Path(torrent.torrent_file).as_uri()
            for attr, field in {
                'id': 'id',
                'activityDate': 'activity_date',
                'comment': 'comment',
                'desiredAvailable': 'desired_available',
                'downloadDir': 'download_dir',
                'isFinished': 'is_finished',
                'isPrivate': 'is_private',
                'isStalled': 'is_stalled',
                'leftUntilDone': 'left_until_done',
                'ratio': 'ratio',
                'status': 'status',
                'date_active': 'activity_date',
                'date_added': 'added_date',
                'date_done': 'done_date',
                'date_started': 'start_date',
                'errorString': 'error_string',
                'priority': 'priority',
                'progress': 'progress',
                'secondsDownloading': 'seconds_downloading',
                'secondsSeeding': 'seconds_seeding',
                'torrentFile': 'torrent_file',
                'labels': 'labels',
            }.items():
                try:
                    value = getattr(torrent, field)
                except Exception:
                    logger.opt(exception=True).debug(
                        'error when requesting transmissionrpc attribute {}', attr
                    )
                else:
                    entry['transmission_' + attr] = value
            # Availability in percent
            entry['transmission_availability'] = (
                (torrent.desired_available / torrent.left_until_done)
                if torrent.left_until_done
                else 0
            )

            entry['transmission_trackers'] = [t.announce for t in torrent.trackers]
            entry['transmission_seed_ratio_ok'] = seed_ratio_ok
            entry['transmission_idle_limit_ok'] = idle_limit_ok
            st_error_to_desc = {
                0: 'OK',
                1: 'tracker_warning',
                2: 'tracker_error',
                3: 'local_error',
            }
            entry['transmission_error_state'] = st_error_to_desc[torrent.error]
            # Built in done_date doesn't work when user adds an already completed file to transmission
            if torrent.progress == 100:
                date_done = torrent.done_date or torrent.added_date
                if date_done:
                    date_done = date_done.replace(tzinfo=None)
                entry['transmission_date_done'] = date_done

            entries.append(entry)
        return entries


class PluginTransmission(TransmissionBase):
    """
    Add url from entry url to transmission

    Example::

      transmission:
        host: localhost
        port: 9091
        netrc: /home/flexget/.tmnetrc
        username: myusername
        password: mypassword
        path: the download location

    Default values for the config elements::

      transmission:
        host: localhost
        port: 9091
        enabled: yes
    """

    schema = {
        'anyOf': [
            {'type': 'boolean'},
            {
                'type': 'object',
                'properties': {
                    'host': {'type': 'string'},
                    'port': {'type': 'integer'},
                    'netrc': {'type': 'string'},
                    'username': {'type': 'string'},
                    'password': {'type': 'string'},
                    'action': {
                        'type': 'string',
                        'enum': ['add', 'remove', 'purge', 'pause', 'resume', 'bypass_queue'],
                    },
                    'path': {'type': 'string'},
                    'max_up_speed': {'type': 'number'},
                    'max_down_speed': {'type': 'number'},
                    'max_connections': {'type': 'integer'},
                    'ratio': {'type': 'number'},
                    'add_paused': {'type': 'boolean'},
                    'content_filename': {'type': 'string'},
                    'main_file_only': {'type': 'boolean'},
                    'main_file_ratio': {'type': 'number'},
                    'magnetization_timeout': {'type': 'integer'},
                    'enabled': {'type': 'boolean'},
                    'include_subs': {'type': 'boolean'},
                    'bandwidth_priority': {'type': 'number'},
                    'honor_limits': {'type': 'boolean'},
                    'include_files': one_or_more({'type': 'string'}),
                    'skip_files': one_or_more({'type': 'string'}),
                    'rename_like_files': {'type': 'boolean'},
                    'queue_position': {'type': 'integer'},
                    'labels': one_or_more({'type': 'string'}),
                },
                'additionalProperties': False,
            },
        ]
    }

    def prepare_config(self, config):
        config = TransmissionBase.prepare_config(self, config)
        config.setdefault('action', 'add')
        config.setdefault('path', '')
        config.setdefault('main_file_only', False)
        config.setdefault('magnetization_timeout', 0)
        config.setdefault('include_subs', False)
        config.setdefault('rename_like_files', False)
        config.setdefault('include_files', [])
        return config

    @plugin.priority(120)
    def on_task_download(self, task, config):
        """
        Call download plugin to generate the temp files we will load
        into deluge then verify they are valid torrents
        """
        config = self.prepare_config(config)
        if not config['enabled']:
            return
        # If the download plugin is not enabled, we need to call it to get our temp .torrent files
        if 'download' not in task.config:
            download = plugin.get('download', self)
            for entry in task.accepted:
                if entry.get('transmission_id'):
                    # The torrent is already loaded in deluge, we don't need to get anything
                    continue
                if config['action'] != 'add' and entry.get('torrent_info_hash'):
                    # If we aren't adding the torrent new, all we need is info hash
                    continue
                download.get_temp_file(task, entry, handle_magnets=True, fail_html=True)

    @plugin.priority(135)
    def on_task_output(self, task, config):
        config = self.prepare_config(config)
        # don't add when learning
        if task.options.learn:
            return
        if not config['enabled']:
            return
        # Do not run if there is nothing to do
        if not task.accepted:
            return
        client = self.create_rpc_client(config)
        if client:
            logger.debug('Successfully connected to transmission.')
        else:
            raise plugin.PluginError("Couldn't connect to transmission.")
        session_torrents = client.get_torrents()
        for entry in task.accepted:
            if task.options.test:
                logger.info('Would {} {} in transmission.', config['action'], entry['title'])
                continue
            # Compile user options into appropriate dict
            options = self._make_torrent_options_dict(config, entry)
            torrent_info = None
            for t in session_torrents:
                if t.hashString.lower() == entry.get(
                    'torrent_info_hash', ''
                ).lower() or t.id == entry.get('transmission_id'):
                    torrent_info = t
                    logger.debug(
                        'Found {} already loaded in transmission as {}',
                        entry['title'],
                        torrent_info.name,
                    )
                    break

            if not torrent_info:
                if config['action'] != 'add':
                    logger.warning(
                        'Cannot {} {} because it is not loaded in transmission.',
                        config['action'],
                        entry['title'],
                    )
                    continue
                downloaded = not entry['url'].startswith('magnet:')

                # Check that file is downloaded
                if downloaded and 'file' not in entry:
                    entry.fail('`file` field missing?')
                    continue

                # Verify the temp file exists
                if downloaded and not os.path.exists(entry['file']):
                    tmp_path = os.path.join(task.manager.config_base, 'temp')
                    logger.debug('entry: {}', entry)
                    logger.debug('temp: {}', ', '.join(os.listdir(tmp_path)))
                    entry.fail("Downloaded temp file '%s' doesn't exist!?" % entry['file'])
                    continue

                try:
                    if downloaded:
                        with open(entry['file'], 'rb') as f:
                            torrent_info = client.add_torrent(f, 30, **options['add'])
                    else:
                        if options['post'].get('magnetization_timeout', 0) > 0:
                            options['add']['paused'] = False
                        torrent_info = client.add_torrent(entry['url'], **options['add'])
                except TransmissionError as e:
                    logger.opt(exception=True).debug('TransmissionError')
                    logger.debug('Failed options dict: {}', options['add'])
                    msg = 'Error adding {} to transmission. TransmissionError: {}'.format(
                        entry['title'], e.message or 'N/A'
                    )
                    logger.error(msg)
                    entry.fail(msg)
                    continue
                logger.info('"{}" torrent added to transmission', entry['title'])
                # The info returned by the add call is incomplete, refresh it
                torrent_info = client.get_torrent(torrent_info.id)
            else:
                # Torrent already loaded in transmission
                if options['add'].get('download_dir'):
                    logger.log(
                        "VERBOSE",
                        'Moving {} to "{}"',
                        torrent_info.name,
                        options['add']['download_dir'],
                    )
                    # Move data even if current reported torrent location matches new location
                    # as transmission may fail to automatically move completed file to final
                    # location but continue reporting final location instead of real location.
                    # In such case this will kick transmission to really move data.
                    # If data is already located at new location then transmission just ignore
                    # this command.
                    client.move_torrent_data(
                        torrent_info.hashString, options['add']['download_dir'], 120
                    )

            try:
                total_size = torrent_info.total_size
                main_id = None
                find_main_file = (
                    options['post'].get('main_file_only') or 'content_filename' in options['post']
                )
                skip_files = options['post'].get('skip_files')
                # We need to index the files if any of the following are defined
                if find_main_file or skip_files:
                    torrent_info = client.get_torrent(torrent_info.id)
                    file_list = torrent_info.get_files()

                    if options['post'].get('magnetization_timeout', 0) > 0 and not file_list:
                        logger.debug(
                            'Waiting {} seconds for "{}" to magnetize',
                            options['post']['magnetization_timeout'],
                            entry['title'],
                        )
                        for _ in range(options['post']['magnetization_timeout']):
                            sleep(1)
                            torrent_info = client.get_torrent(torrent_info.id)
                            file_list = torrent_info.get_files()
                            if file_list:
                                total_size = client.get_torrent(
                                    torrent_info.id, ['id', 'totalSize']
                                ).total_size
                                break
                        else:
                            logger.warning(
                                '"{}" did not magnetize before the timeout elapsed, file list unavailable for processing.',
                                entry['title'],
                            )

                    # Find files based on config
                    dl_list = []
                    skip_list = []
                    main_list = []
                    ext_list = ['*.srt', '*.sub', '*.idx', '*.ssa', '*.ass']

                    main_ratio = config['main_file_ratio']
                    if 'main_file_ratio' in options['post']:
                        main_ratio = options['post']['main_file_ratio']

                    for file_id, file in enumerate(file_list):
                        # No need to set main_id if we're not going to need it
                        if find_main_file and file.size > total_size * main_ratio:
                            main_id = file_id

                        if 'include_files' in options['post']:
                            if any(
                                fnmatch(file.name, mask)
                                for mask in options['post']['include_files']
                            ):
                                dl_list.append(file_id)
                            elif options['post'].get('include_subs') and any(
                                fnmatch(file.name, mask) for mask in ext_list
                            ):
                                dl_list.append(file_id)

                        if skip_files:
                            if any(fnmatch(file.name, mask) for mask in skip_files):
                                skip_list.append(file_id)

                    if main_id is not None:
                        # Look for files matching main ID title but with a different extension
                        if options['post'].get('rename_like_files'):
                            for file_id, file in enumerate(file_list):
                                # if this filename matches main filename we want to rename it as well
                                fs = os.path.splitext(file.name)
                                if fs[0] == os.path.splitext(file_list[main_id].name)[0]:
                                    main_list.append(file_id)
                        else:
                            main_list = [main_id]

                        if main_id not in dl_list:
                            dl_list.append(main_id)
                    elif find_main_file:
                        logger.warning(
                            'No files in "{}" are > {:.0f}% of content size, no files renamed.',
                            entry['title'],
                            main_ratio * 100,
                        )

                    # If we have a main file and want to rename it and associated files
                    if 'content_filename' in options['post'] and main_id is not None:
                        if 'download_dir' not in options['add']:
                            download_dir = client.get_session().download_dir
                        else:
                            download_dir = options['add']['download_dir']

                        # Get new filename without ext
                        file_ext = os.path.splitext(file_list[main_id].name)[1]
                        file_path = os.path.dirname(
                            os.path.join(download_dir, file_list[main_id].name)
                        )
                        filename = options['post']['content_filename']
                        if config['host'] == 'localhost' or config['host'] == '127.0.0.1':
                            counter = 1
                            while os.path.exists(os.path.join(file_path, filename + file_ext)):
                                # Try appending a (#) suffix till a unique filename is found
                                filename = f'{options["post"]["content_filename"]}({counter})'
                                counter += 1
                        else:
                            logger.debug(
                                'Cannot ensure content_filename is unique '
                                'when adding to a remote transmission daemon.'
                            )

                        for file_id in main_list:
                            file_ext = os.path.splitext(file_list[file_id].name)[1]
                            logger.debug(
                                'File {} renamed to {}',
                                file_list[file_id].name,
                                filename + file_ext,
                            )
                            # change to below when set_files will allow setting name, more efficient to have one call
                            # fl[index]['name'] = os.path.basename(pathscrub(filename + file_ext).encode('utf-8'))
                            try:
                                client.rename_torrent_path(
                                    torrent_info.id,
                                    file_list[file_id].name,
                                    os.path.basename(str(pathscrub(filename + file_ext))),
                                )
                            except TransmissionError:
                                logger.error(
                                    'content_filename only supported with transmission 2.8+'
                                )

                    if options['post'].get('main_file_only') and main_id is not None:
                        # Set Unwanted Files
                        options['change']['files_unwanted'] = [
                            x for x in range(len(file_list)) if x not in dl_list
                        ]
                        options['change']['files_wanted'] = dl_list
                        logger.debug(
                            'Downloading {} of {} files in torrent.',
                            len(options['change']['files_wanted']),
                            len(file_list),
                        )
                    elif (
                        not options['post'].get('main_file_only') or main_id is None
                    ) and skip_files:
                        # If no main file and we want to skip files

                        if len(skip_list) >= len(file_list):
                            logger.debug(
                                'skip_files filter would cause no files to be downloaded; '
                                'including all files in torrent.'
                            )
                        else:
                            options['change']['files_unwanted'] = skip_list
                            options['change']['files_wanted'] = [
                                x for x in range(len(file_list)) if x not in skip_list
                            ]
                            logger.debug(
                                'Downloading {} of {} files in torrent.',
                                len(options['change']['files_wanted']),
                                len(file_list),
                            )

                # Set any changed file properties
                if list(options['change'].keys()):
                    client.change_torrent(torrent_info.id, **options['change'])

                start_torrent = partial(client.start_torrent, [torrent_info.id])

                if config['action'] == 'add':
                    # if add_paused was defined and set to False start the torrent;
                    # prevents downloading data before we set what files we want
                    start_paused = (
                        options['post']['paused']
                        if 'paused' in options['post']
                        else not client.get_session().start_added_torrents
                    )
                    if start_paused:
                        client.stop_torrent(torrent_info.id)
                    else:
                        client.start_torrent(torrent_info.id)
                elif config['action'] in ('remove', 'purge'):
                    client.remove_torrent(
                        [torrent_info.id], delete_data=config['action'] == 'purge'
                    )
                    logger.info('{}d {} from transmission', config['action'], torrent_info.name)
                elif config['action'] == 'pause':
                    client.stop_torrent([torrent_info.id])
                    logger.info('paused {} in transmission', torrent_info.name)
                elif config['action'] == 'resume':
                    start_torrent()
                    logger.info('resumed {} in transmission', torrent_info.name)
                elif config['action'] == 'bypass_queue':
                    start_torrent(bypass_queue=True)
                    logger.info('resumed (bypass queue) {} in transmission', torrent_info.name)

            except TransmissionError as e:
                logger.opt(exception=True).debug('TransmissionError')
                logger.debug('Failed options dict: {}', options)
                msg = 'Error trying to {} {}, TransmissionError: {}'.format(
                    config['action'], entry['title'], e.message or 'N/A'
                )
                logger.error(msg)
                continue

    def _make_torrent_options_dict(self, config, entry):
        opt_dic = {}

        for opt_key in (
            'path',
            'add_paused',
            'honor_limits',
            'bandwidth_priority',
            'max_connections',
            'max_up_speed',
            'max_down_speed',
            'ratio',
            'main_file_only',
            'main_file_ratio',
            'magnetization_timeout',
            'include_subs',
            'content_filename',
            'include_files',
            'skip_files',
            'rename_like_files',
            'queue_position',
            'labels',
        ):
            # Values do not merge config with task
            # Task takes priority then config is used
            if opt_key in entry:
                opt_dic[opt_key] = entry[opt_key]
            elif opt_key in config:
                opt_dic[opt_key] = config[opt_key]

        options = {'add': {}, 'change': {}, 'post': {}}

        add = options['add']
        if opt_dic.get('path'):
            try:
                path = os.path.expanduser(entry.render(opt_dic['path']))
            except RenderError as e:
                logger.error('Error setting path for {}: {}', entry['title'], e)
            else:
                # Transmission doesn't like it when paths end in a separator
                path = path.rstrip('\\/')
                add['download_dir'] = pathscrub(path)
        # make sure we add it paused, will modify status after adding
        add['paused'] = True

        change = options['change']
        if 'bandwidth_priority' in opt_dic:
            change['bandwidthPriority'] = opt_dic['bandwidth_priority']
        if 'honor_limits' in opt_dic and not opt_dic['honor_limits']:
            change['honorsSessionLimits'] = False
        if 'max_up_speed' in opt_dic:
            change['uploadLimit'] = opt_dic['max_up_speed']
            change['uploadLimited'] = True
        if 'max_down_speed' in opt_dic:
            change['downloadLimit'] = opt_dic['max_down_speed']
            change['downloadLimited'] = True
        if 'max_connections' in opt_dic:
            change['peer_limit'] = opt_dic['max_connections']

        if 'ratio' in opt_dic:
            change['seedRatioLimit'] = opt_dic['ratio']
            if opt_dic['ratio'] == -1:
                # seedRatioMode:
                # 0 follow the global settings
                # 1 override the global settings, seeding until a certain ratio
                # 2 override the global settings, seeding regardless of ratio
                change['seedRatioMode'] = 2
            else:
                change['seedRatioMode'] = 1

        if 'queue_position' in opt_dic:
            change['queuePosition'] = opt_dic['queue_position']

        if 'labels' in opt_dic:
            labels = set()
            for obj in [config, entry]:
                obj_labels = obj.get('labels', [])
                if not isinstance(obj_labels, list):
                    obj_labels = [obj_labels]
                labels.update(obj_labels)
            rendered_labels = []
            for label in labels:
                try:
                    rendered_labels.append(entry.render(label))
                except RenderError as e:
                    logger.warning(
                        'Unable to render label {!r} for {}: {}', label, entry['title'], e
                    )
            # Transmission doesn't allow commas in labels
            labels = [re.sub(", ?", " ", label) for label in rendered_labels]
            labels = [label.strip() for label in labels]
            labels = [label for label in labels if label]
            if labels:
                change['labels'] = labels

        post = options['post']
        # set to modify paused status after
        if 'add_paused' in opt_dic:
            post['paused'] = opt_dic['add_paused']
        if 'main_file_only' in opt_dic:
            post['main_file_only'] = opt_dic['main_file_only']
        if 'main_file_ratio' in opt_dic:
            post['main_file_ratio'] = opt_dic['main_file_ratio']
        if 'magnetization_timeout' in opt_dic:
            post['magnetization_timeout'] = opt_dic['magnetization_timeout']
        if 'include_subs' in opt_dic:
            post['include_subs'] = opt_dic['include_subs']
        if 'content_filename' in opt_dic:
            try:
                post['content_filename'] = entry.render(opt_dic['content_filename'])
            except RenderError as e:
                logger.error('Unable to render content_filename {}: {}', entry['title'], e)
        if 'skip_files' in opt_dic:
            post['skip_files'] = opt_dic['skip_files']
            if not isinstance(post['skip_files'], list):
                post['skip_files'] = [post['skip_files']]
        if 'include_files' in opt_dic:
            post['include_files'] = opt_dic['include_files']
            if not isinstance(post['include_files'], list):
                post['include_files'] = [post['include_files']]
        if 'rename_like_files' in opt_dic:
            post['rename_like_files'] = opt_dic['rename_like_files']
        return options

    def on_task_learn(self, task, config):
        """Make sure all temp files are cleaned up when entries are learned"""
        # If download plugin is enabled, it will handle cleanup.
        if 'download' not in task.config:
            download = plugin.get('download', self)
            download.cleanup_temp_files(task)

    on_task_abort = on_task_learn


class PluginTransmissionClean(TransmissionBase):
    """
    DEPRECATED: A separate task using from_transmission and transmission with remove action should be used instead.

    Remove completed torrents from Transmission.

    Examples::

      clean_transmission: yes  # ignore both time and ratio

      clean_transmission:      # uses transmission's internal limits for idle time and seed ratio ( if defined )
        transmission_seed_limits: yes

      clean_transmission:      # matches time only
        finished_for: 2 hours

      clean_transmission:      # matches ratio only
        min_ratio: 0.5

      clean_transmission:      # matches time OR ratio
        finished_for: 2 hours
        min_ratio: 0.5

    Default values for the config elements::

      clean_transmission:
        host: localhost
        port: 9091
        enabled: yes
    """

    schema = {
        "deprecated": "The clean_transmission plugin is deprecated. Configure a new task using the from_transmission "
        "plugin as well as the transmission plugin using the remove or purge action.",
        "anyOf": [
            {"type": "boolean"},
            {
                "type": "object",
                "properties": {
                    "host": {"type": "string"},
                    "port": {"type": "integer"},
                    "netrc": {"type": "string", "format": "file"},
                    "username": {"type": "string"},
                    "password": {"type": "string"},
                    "enabled": {"type": "boolean"},
                    "min_ratio": {"type": "number"},
                    "finished_for": {"type": "string", "format": "interval"},
                    "transmission_seed_limits": {"type": "boolean"},
                    "delete_files": {"type": "boolean"},
                    "tracker": {"type": "string", "format": "regex"},
                    "preserve_tracker": {"type": "string", "format": "regex"},
                    "directories": {
                        "type": "array",
                        "items": {"type": "string", "format": "regex"},
                    },
                },
                "additionalProperties": False,
            },
        ],
    }

    def on_task_exit(self, task, config):
        config = self.prepare_config(config)
        if not config['enabled'] or task.options.learn:
            return
        client = self.create_rpc_client(config)
        tracker_re = re.compile(config['tracker'], re.IGNORECASE) if 'tracker' in config else None
        preserve_tracker_re = (
            re.compile(config['preserve_tracker'], re.IGNORECASE)
            if 'preserve_tracker' in config
            else None
        )

        session = client.get_session()

        remove_ids = []
        for torrent in client.get_torrents():
            logger.log(
                "VERBOSE",
                'Torrent "{}": status: "{}" - ratio: {} - date added: {}',
                torrent.name,
                torrent.status,
                torrent.ratio,
                torrent.added_date,
            )
            downloaded, dummy = self.torrent_info(torrent, config)
            if not downloaded:
                continue
            if config.get('transmission_seed_limits'):
                seed_ratio_ok, idle_limit_ok = self.check_seed_limits(torrent, session)
                if not seed_ratio_ok or not idle_limit_ok:
                    continue
            if 'min_ratio' in config:
                if torrent.ratio < config['min_ratio']:
                    continue
            if 'finished_for' in config:
                # done date might be invalid if this torrent was added to transmission when already completed
                started_seeding = max(torrent.added_date, torrent.done_date)
                if started_seeding + parse_timedelta(config['finished_for']) > datetime.now():
                    continue
            tracker_hosts = [urlparse(tracker.announce).hostname for tracker in torrent.trackers]
            if 'tracker' in config:
                if not any(tracker_re.search(tracker) for tracker in tracker_hosts):
                    continue
            if 'preserve_tracker' in config:
                if any(preserve_tracker_re.search(tracker) for tracker in tracker_hosts):
                    continue
            if config.get('directories'):
                if not any(
                    re.search(d, torrent.download_dir, re.IGNORECASE)
                    for d in config['directories']
                ):
                    continue
            if task.options.test:
                logger.info('Would remove finished torrent `{}` from transmission', torrent.name)
                continue
            logger.info('Removing finished torrent `{}` from transmission', torrent.name)
            remove_ids.append(torrent.id)
        if remove_ids:
            client.remove_torrent(remove_ids, config.get('delete_files'))


@event('plugin.register')
def register_plugin():
    plugin.register(PluginTransmission, 'transmission', api_ver=2)
    plugin.register(PluginTransmissionInput, 'from_transmission', api_ver=2)
    plugin.register(PluginTransmissionClean, 'clean_transmission', api_ver=2)<|MERGE_RESOLUTION|>--- conflicted
+++ resolved
@@ -1,8 +1,4 @@
-<<<<<<< HEAD
-import importlib.metadata as importlib_metadata
-=======
 import importlib.metadata
->>>>>>> 6d5d3db1
 import os
 import pathlib
 import re
