--- conflicted
+++ resolved
@@ -99,16 +99,6 @@
     }
 
     @staticmethod
-    def entry_task_handle(task, action):
-        for entry in task.entries:
-            if action == 'accept':
-                entry.accept()
-            elif action == 'reject':
-                entry.reject()
-            elif action == 'fail':
-                entry.fail()
-
-    @staticmethod
     def prepare_config(config, task):
         if isinstance(config, (float, int)):
             config = {'space': config}
@@ -127,19 +117,12 @@
 
     def run_phase(self, task, config):
         config = self.prepare_config(config, task)
-<<<<<<< HEAD
-=======
-
-        if not task.current_phase in config['when']:
-            return
->>>>>>> 9f34dae2
 
         action = config['action']
 
         free_space = get_free_space(config, task)
         space = config['space']
         path = config['path']
-<<<<<<< HEAD
         abort_if = config['abort_if']
 
         if free_space < space and abort_if == ABORT_UNDER:
@@ -150,48 +133,6 @@
             logger.error('Over than {} MB of free space in {} aborting task.', space, path)
             # backlog plugin will save and restore the task content, if available
             task.abort(f"Over than {space} MB of free space in {path}")
-=======
-        if free_space < space:
-
-            # backlog plugin will save and restore the task content, if available
-            if action == 'abort':
-                logger.error('Less than {} MB of free space in {} aborting task.', space, path)
-                task.abort(f"Less than {space} MB of free space in {path}")
-            else:
-                logger.debug(
-                    'Less than {} MB of free space in {}! {} all entries.',
-                    space,
-                    path,
-                    action.capitalize(),
-                )
-                self.entry_task_handle(task, action)
-
-    @plugin.priority(plugin.PRIORITY_FIRST)
-    def on_task_start(self, task, config):
-        config = self.prepare_config(config, task)
-        action = config['action']
-
-        # Only bother run in action in abort.
-        if action != 'abort':
-            return
-
-        self.run_phase(task, config)
-
-    @plugin.priority(plugin.PRIORITY_FIRST)
-    def on_task_filter(self, task, config):
-        self.run_phase(task, config)
-
-    @plugin.priority(plugin.PRIORITY_FIRST)
-    def on_task_download(self, task, config):
-        config = self.prepare_config(config, task)
-        action = config['action']
-
-        # Only bother aborting in download if there were accepted entries this run.
-        if not task.accepted and action == 'abort':
-            return
-
-        self.run_phase(task, config)
->>>>>>> 9f34dae2
 
 
 @event('plugin.register')
