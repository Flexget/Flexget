--- conflicted
+++ resolved
@@ -1,18 +1,13 @@
 from __future__ import unicode_literals, division, absolute_import
-<<<<<<< HEAD
-=======
 from builtins import *  # pylint: disable=unused-import, redefined-builtin
 from past.builtins import basestring
->>>>>>> cb371280
 
 import logging
 import re
 import time
 from datetime import datetime, timedelta
 
-from builtins import *
 from dateutil.parser import parse as dateutil_parse
-from past.builtins import basestring
 from sqlalchemy import Table, Column, Integer, String, Unicode, Date, DateTime, Time, or_, func
 from sqlalchemy.orm import relation
 from sqlalchemy.schema import ForeignKey
