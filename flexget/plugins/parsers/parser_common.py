--- conflicted
+++ resolved
@@ -558,7 +558,6 @@
                    (other.quality, other.episodes, other.proper_count))
 
     def __eq__(self, other):
-<<<<<<< HEAD
         return self is other
 
 
@@ -659,7 +658,4 @@
 
     def __str__(self):
         return "<%s(source=%s,audio_codec=%s,audio_bitrate=%s,audio_channels=%s)>" % (
-            self.__class__.__name__, self.source, self.audio_codec, self.audio_bit_rate, self.audio_channels)
-=======
-        return self is other
->>>>>>> 1d866746
+            self.__class__.__name__, self.source, self.audio_codec, self.audio_bit_rate, self.audio_channels)