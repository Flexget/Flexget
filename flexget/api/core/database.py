--- conflicted
+++ resolved
@@ -22,27 +22,13 @@
         'additionalProperties': False
     }
 
-<<<<<<< HEAD
     reset_plugin_input = database_input_object.copy()
     reset_plugin_input['properties']['plugin_name'] = {'type': 'string'}
-=======
-plugins_schema = api.schema_model('plugins_list', ObjectsContainer.plugin_list)
 
 
-@db_api.route('/cleanup/')
-class DBCleanup(APIResource):
-    @etag
-    @api.response(200, model=base_message_schema)
-    def get(self, session=None):
-        """ Make all plugins clean un-needed data from the database """
-        self.manager.db_cleanup(force=True)
-        return success_response('DB Cleanup finished')
->>>>>>> bafaaebc
-
-
-plugins_schema = api.schema('plugins_list', ObjectsContainer.plugin_list)
-input_schema = api.schema('db_schema', ObjectsContainer.database_input_object)
-reset_plugin_input_schema = api.schema('db_schema', ObjectsContainer.reset_plugin_input)
+plugins_schema = api.schema_model('plugins_list', ObjectsContainer.plugin_list)
+input_schema = api.schema_model('db_schema', ObjectsContainer.database_input_object)
+reset_plugin_input_schema = api.schema_model('db_schema', ObjectsContainer.reset_plugin_input)
 
 
 @db_api.route('/')
