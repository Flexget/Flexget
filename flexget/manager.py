--- conflicted
+++ resolved
@@ -27,16 +27,6 @@
 Base = declarative_base()
 Session = sessionmaker(class_=ContextSession)
 
-<<<<<<< HEAD
-
-from flexget import config_schema, db_schema, logger, plugin, webserver
-from flexget.event import fire_event
-from flexget.ipc import IPCClient, IPCServer
-from flexget.options import CoreArgumentParser, get_parser, manager_parser, ParserError, unicode_argv
-from flexget.task import Task
-from flexget.task_queue import TaskQueue
-from flexget.utils.tools import pid_exists, console
-=======
 from flexget import config_schema, db_schema, logger, plugin # noqa
 from flexget.event import fire_event # noqa
 from flexget.ipc import IPCClient, IPCServer # noqa
@@ -44,7 +34,6 @@
 from flexget.task import Task # noqa
 from flexget.task_queue import TaskQueue # noqa
 from flexget.utils.tools import pid_exists, console # noqa
->>>>>>> 61e669bc
 
 
 log = logging.getLogger('manager')
@@ -137,7 +126,6 @@
         self.initialized = False
 
         self.config = {}
-        self.user_config = {}  # Reflects user config without default set
 
         if '--help' in args or '-h' in args:
             # TODO: This is a bit hacky, but we can't call parse on real arguments when --help is used because it will
@@ -267,12 +255,12 @@
         # TODO: 1.2 This is a hack to make task priorities work still, not sure if it's the best one
         task_names = sorted(task_names, key=lambda t: self.config['tasks'][t].get('priority', 65535))
 
-        tasks = []
+        finished_events = []
         for task_name in task_names:
             task = Task(self, task_name, options=options, output=output, loglevel=loglevel, priority=priority)
             self.task_queue.put(task)
-            tasks.append((task.id, task.finished_event))
-        return tasks
+            finished_events.append(task.finished_event)
+        return finished_events
 
     def start(self):
         """
@@ -360,11 +348,11 @@
         if self.task_queue.is_alive():
             if len(self.task_queue):
                 log.verbose('There is a task already running, execution queued.')
-            tasks = self.execute(options, output=logger.get_capture_stream(),
+            finished_events = self.execute(options, output=logger.get_capture_stream(),
                                            loglevel=logger.get_capture_loglevel())
             if not options.cron:
                 # Wait until execution of all tasks has finished
-                for task_id, event in tasks:
+                for event in finished_events:
                     event.wait()
         else:
             self.task_queue.start()
