--- conflicted
+++ resolved
@@ -3,12 +3,8 @@
 
     angular
         .module('flexget.components', [
-<<<<<<< HEAD
             'ui.router',
-            'ngMaterial'
-        ]);
-=======
-		'flexget.components.requestInterceptor']);
->>>>>>> 05471266
-
+            'ngMaterial',
+			'flexget.components.requestInterceptor'
+		]);
 })();