--- conflicted
+++ resolved
@@ -1,39 +1,19 @@
 <div layout="column" flex>
-<<<<<<< HEAD
-<md-content flex layout-margin ng-if="vm.lists">
-    <md-tabs md-dynamic-height md-border-bottom class="movie-tabs">
-		<movie-list ng-repeat="list in vm.lists" 
-			list="::list" 
-			delete-movie-list="vm.deleteMovieList(list)"
-			tab-index="$index">
-		</movie-list>
-        <md-tab class="test">
-			<md-tab-label layout-fill>
-				<section ng-click="vm.newList($event)">
-=======
-<md-content flex layout-fill ng-if="vm.lists">
-    <md-tabs md-dynamic-height md-border-bottom md-selected="vm.selectedList">
-        <md-tab ng-repeat="list in vm.lists">
-            <md-tab-label layout-fill>
-                <section layout="row" layout-align="center center" layout-fill>
-                    <span>{{ ::list.name }}</span>
-                    <a href><md-icon md-font-icon="fa-trash-o" class="fa tab-icon fa-lg" ng-click="vm.deleteList(list)"></md-icon></a>
-                </section>
-            </md-tab-label>
-            <md-tab-body>
-                <md-content layout="row" layout-wrap layout-padding>
-                    <movie-entry flex="100" flex-gt-md="50" flex-gt-lg="33" movie="::movie" delete-movie="vm.deleteMovie(list, movie)" ng-repeat="movie in vm.movies" class="animate-remove"></movie-entry>
-                </md-content>
-            </md-tab-body>
-        </md-tab>
-        <md-tab>
-            <md-tab-label>
->>>>>>> 480dc172
-                <md-icon md-font-icon="fa-plus-circle" class="fa tab-icon-plus fa-lg"></md-icon>
-				</section>
-            </md-tab-label>
-        </md-tab>
-    </md-tabs>
-</md-content>
-<fg-material-pagination page="vm.currentPage" page-size="vm.pageSize" total="vm.totalMovies" active-class="md-primary" paging-action="vm.updateListPage(index)"></fg-material-pagination>
+	<md-content flex layout-margin ng-if="vm.lists">
+		<md-tabs md-dynamic-height md-border-bottom class="movie-tabs">
+			<movie-list ng-repeat="list in vm.lists" 
+				list="::list" 
+				delete-movie-list="vm.deleteMovieList(list)"
+				tab-index="$index">
+			</movie-list>
+			<md-tab class="test">
+				<md-tab-label layout-fill>
+					<section ng-click="vm.newList($event)">
+						<md-icon md-font-icon="fa-plus-circle" class="fa tab-icon-plus fa-lg"></md-icon>
+					</section>
+				</md-tab-label>
+			</md-tab>
+		</md-tabs>
+	</md-content>
+	<fg-material-pagination page="vm.currentPage" page-size="vm.pageSize" total="vm.totalMovies" active-class="md-primary" paging-action="vm.updateListPage(index)"></fg-material-pagination>
 </div>