<div layout="column" flex layout-align="center">
    <h1 class="md-headline text-center">{{ vm.show }}</h1>
<<<<<<< HEAD
    <md-button class="md-primary md-raised" ng-click="vm.goBack()">Back</md-button>
	<md-content layout="row" layout-wrap>
        <series-episode 
=======
        <md-button class="md-primary md-raised" 
            ng-click="vm.goBack()">Back</md-button>
	<md-content layout="row" flex layout-wrap>
        <series-episode 
            layout="row"
>>>>>>> 9c643882
        	flex="100" flex-gt-md="50" 
        	episode="episode" 
        	delete-episode="vm.deleteEpisode(episode)"
            delete-releases="vm.deleteReleases(episode)"
            reset-releases="vm.resetReleases(episode)" ng-repeat="episode in vm.episodes"></series-episode>
    </md-content>
    <fg-material-pagination page="vm.currentPage" page-size="vm.pageSize" total="vm.totalEpisodes" active-class="md-primary" paging-action="vm.updateListPage(index)"></fg-material-pagination>
</md-content><|MERGE_RESOLUTION|>--- conflicted
+++ resolved
@@ -1,16 +1,10 @@
 <div layout="column" flex layout-align="center">
     <h1 class="md-headline text-center">{{ vm.show }}</h1>
-<<<<<<< HEAD
-    <md-button class="md-primary md-raised" ng-click="vm.goBack()">Back</md-button>
-	<md-content layout="row" layout-wrap>
-        <series-episode 
-=======
         <md-button class="md-primary md-raised" 
             ng-click="vm.goBack()">Back</md-button>
 	<md-content layout="row" flex layout-wrap>
         <series-episode 
             layout="row"
->>>>>>> 9c643882
         	flex="100" flex-gt-md="50" 
         	episode="episode" 
         	delete-episode="vm.deleteEpisode(episode)"
