--- conflicted
+++ resolved
@@ -21,16 +21,7 @@
 			loadConfig();
 			initCache();
 
-<<<<<<< HEAD
 			setupAceOptions();
-=======
-		var aceThemeCache = CacheFactory.get('aceThemeCache');
-		
-		vm.aceOptions = {
-			mode: 'yaml',
-			theme: getTheme(),
-			onLoad: aceLoaded
->>>>>>> 480dc172
 		};
 
 		function initCache() {
@@ -43,7 +34,6 @@
 			aceThemeCache = CacheFactory.get('aceThemeCache');
 		}
 
-<<<<<<< HEAD
 		function loadConfig() {
 			//TODO: Load config from service here
 			$http.get('/api/server/raw_config')
@@ -55,24 +45,21 @@
 					// log error
 					console.log(error);
 				});
-=======
-		function aceLoaded(_editor) {
-			_editor.setShowPrintMargin(false);
-		}
-
-		vm.updateTheme = function () {
-			aceThemeCache.put('theme', vm.aceOptions.theme);
->>>>>>> 480dc172
 		}
 
 		function setupAceOptions() {
 			vm.aceOptions = {
 				mode: 'yaml',
-				theme: getTheme()
+				theme: getTheme(),
+				onLoad: aceLoaded
 			}
 
 			var themelist = ace.require('ace/ext/themelist');
 			vm.themes = themelist.themes;
+		}
+
+		function aceLoaded(_editor) {
+			_editor.setShowPrintMargin(false);
 		}
 
 		function getTheme() {
