import collections
import contextlib
import functools
import io
import logging
import logging.handlers
import os
import sys
import threading
import uuid
import warnings
<<<<<<< HEAD
from typing import Callable, Deque, Iterator, List, Optional, Union
=======
from typing import Deque, Iterator, List, Optional, Union
>>>>>>> 0bb2985e

import colorama
import loguru
from loguru import logger

from flexget import __version__
from flexget.utils.tools import io_encoding

# A level more detailed than INFO
VERBOSE = 15
# environment variables to modify rotating log parameters from defaults of 1 MB and 9 files
ENV_MAXBYTES = 'FLEXGET_LOG_MAXBYTES'
ENV_MAXCOUNT = 'FLEXGET_LOG_MAXCOUNT'

LOG_FORMAT = (
    '<green>{time:YYYY-MM-DD HH:mm:ss}</green> <level>{level: <8}</level> '
    '<cyan>{name: <13}</cyan> <bold>{extra[task]: <15}</bold> {message}'
)

# Stores current `session_id` to keep track of originating thread for log calls
local_context = threading.local()


@contextlib.contextmanager
def capture_logs(*args, **kwargs) -> Iterator:
    """Takes the same arguments as `logger.add`, but this sync will only log messages contained in context."""
    old_id = get_log_session_id()
    session_id = local_context.session_id = old_id or str(uuid.uuid4())
    existing_filter = kwargs.pop('filter', None)
    kwargs.setdefault('format', LOG_FORMAT)

    def filter_func(record):
        if record['extra'].get('session_id') != session_id:
            return False
        if existing_filter:
            return existing_filter(record)
        return True

    kwargs['filter'] = filter_func

    log_sink = logger.add(*args, **kwargs)
    try:
        with logger.contextualize(session_id=session_id):
            yield
    finally:
        local_context.session_id = old_id
        logger.remove(log_sink)


def get_log_session_id() -> str:
    return getattr(local_context, 'session_id', None)


def record_patcher(record: 'loguru.Record') -> None:
    # If a custom name was bound to the logger, move it from extra directly into the record
    name = record['extra'].pop('name', None)
    if name:
        record['name'] = name


class InterceptHandler(logging.Handler):
    """Catch any stdlib log messages from our deps and propagate to loguru."""

    def emit(self, record: logging.LogRecord):
        # Get corresponding Loguru level if it exists
        level: Union[str, int]
        try:
            level = logger.level(record.levelname).name
        except ValueError:
            level = record.levelno

        # Find caller from where originated the logged message
        frame, depth = logging.currentframe(), 2
        while frame.f_code.co_filename == logging.__file__:
            frame = frame.f_back
            depth += 1

        logger.bind(name=record.name).opt(depth=depth, exception=record.exc_info).log(
            level, record.getMessage()
        )


_logging_configured = False
_startup_buffer: List['loguru.Record'] = []
_startup_buffer_id: Optional[int] = None
_logging_started = False
# Stores the last 100 debug messages
debug_buffer: Deque['loguru.Message'] = collections.deque(maxlen=100)
_log_filters = []  # Stores filter functions


def _log_filterer(record):
    """This is the function we add to our loguru handlers. It will dynamically use all filters we add later."""
    return all(f(record) for f in _log_filters)


def add_filter(func: Callable[['loguru.Record'], bool]):
    """Adds a filter function to the log handlers."""
    _log_filters.append(func)


def remove_filter(func: Callable[['loguru.Record'], bool]):
    """Removes a filter function from the log handlers."""
    _log_filters.remove(func)


def initialize(unit_test: bool = False) -> None:
    """Prepare logging."""
    # Remove default loguru sinks
    logger.remove()
    global _logging_configured, _logging_started, _buff_handler

    if _logging_configured:
        return

    if 'dev' in __version__:
        warnings.filterwarnings('always', category=DeprecationWarning, module='flexget.*')
    warnings.simplefilter('once', append=True)

    logger.level('VERBOSE', no=VERBOSE, color='<bold>', icon='👄')

    logger.__class__.verbose = functools.partialmethod(logger.__class__.log, 'VERBOSE')
    logger.configure(extra={'task': '', 'session_id': None}, patcher=record_patcher)

    _logging_configured = True

    # with unit test we want pytest to add the handlers
    if unit_test:
        _logging_started = True
        return

    # Store any log messages in a buffer until we `start` function is run
    global _startup_buffer_id
    _startup_buffer_id = logger.add(
        lambda message: _startup_buffer.append(message.record), level='DEBUG', format=LOG_FORMAT
    )

    # Add a handler that sores the last 100 debug lines to `debug_buffer` for use in crash reports
    logger.add(
        lambda message: debug_buffer.append(message),
        level='DEBUG',
        format=LOG_FORMAT,
        backtrace=True,
        diagnose=True,
    )

    std_logger = logging.getLogger()
    std_logger.addHandler(InterceptHandler())


def start(
    filename: str = None, level: str = 'INFO', to_console: bool = True, to_file: bool = True
) -> None:
    """After initialization, start file logging."""
    global _logging_started

    assert _logging_configured
    if _logging_started:
        return

    if level == 'NONE':
        return

    # Make sure stdlib logger is set so that dependency logging gets propagated
    logging.getLogger().setLevel(logger.level(level).no)

    if to_file and filename:
        logger.add(
            filename,
            level=level,
            rotation=int(os.environ.get(ENV_MAXBYTES, 1000 * 1024)),
            retention=int(os.environ.get(ENV_MAXCOUNT, 9)),
            encoding='utf-8',
            format=LOG_FORMAT,
            filter=_log_filterer,
        )

    # without --cron we log to console
    if to_console:
        if not sys.stdout:
            logger.debug("No sys.stdout, can't log to console.")
        else:
            # Make sure we don't send any characters that the current terminal doesn't support printing
<<<<<<< HEAD
            safe_stdout = codecs.getwriter(io_encoding)(sys.stdout.buffer, 'replace')
            colorize = None
            # Auto-detection for colorize doesn't seem to work properly for PyCharm.
            if "PYCHARM_HOSTED" in os.environ:
                colorize = True
            logger.add(
                safe_stdout,
                level=level,
                format=LOG_FORMAT,
                colorize=colorize,
                filter=_log_filterer,
            )
=======
            if sys.version_info >= (3, 7):
                sys.stdout.reconfigure(errors='replace')
                out = sys.stdout
            else:
                out = io.TextIOWrapper(sys.stdout.buffer, encoding=io_encoding, errors='replace')
                # Loguru only autodetects whether we need to wrap the stream only when it's sys.__stdout__
                # since we've already wrapped it we need to add the colorama support ourselves
                if os.name == "nt":
                    out = colorama.AnsiToWin32(
                        out, convert=True, strip=False, autoreset=False
                    ).stream
            logger.add(out, level=level, format=LOG_FORMAT)
>>>>>>> 0bb2985e

    # flush what we have stored from the plugin initialization
    global _startup_buffer, _startup_buffer_id
    if _startup_buffer_id:
        logger.remove(_startup_buffer_id)
        for record in _startup_buffer:
            level, message = record['level'].name, record['message']
            logger.patch(lambda r: r.update(record)).log(level, message)
        _startup_buffer = []
        _startup_buffer_id = None
    _logging_started = True<|MERGE_RESOLUTION|>--- conflicted
+++ resolved
@@ -1,3 +1,4 @@
+import codecs
 import collections
 import contextlib
 import functools
@@ -9,11 +10,7 @@
 import threading
 import uuid
 import warnings
-<<<<<<< HEAD
 from typing import Callable, Deque, Iterator, List, Optional, Union
-=======
-from typing import Deque, Iterator, List, Optional, Union
->>>>>>> 0bb2985e
 
 import colorama
 import loguru
@@ -197,20 +194,6 @@
             logger.debug("No sys.stdout, can't log to console.")
         else:
             # Make sure we don't send any characters that the current terminal doesn't support printing
-<<<<<<< HEAD
-            safe_stdout = codecs.getwriter(io_encoding)(sys.stdout.buffer, 'replace')
-            colorize = None
-            # Auto-detection for colorize doesn't seem to work properly for PyCharm.
-            if "PYCHARM_HOSTED" in os.environ:
-                colorize = True
-            logger.add(
-                safe_stdout,
-                level=level,
-                format=LOG_FORMAT,
-                colorize=colorize,
-                filter=_log_filterer,
-            )
-=======
             if sys.version_info >= (3, 7):
                 sys.stdout.reconfigure(errors='replace')
                 out = sys.stdout
@@ -222,8 +205,7 @@
                     out = colorama.AnsiToWin32(
                         out, convert=True, strip=False, autoreset=False
                     ).stream
-            logger.add(out, level=level, format=LOG_FORMAT)
->>>>>>> 0bb2985e
+            logger.add(out, level=level, format=LOG_FORMAT, filter=_log_filterer)
 
     # flush what we have stored from the plugin initialization
     global _startup_buffer, _startup_buffer_id
