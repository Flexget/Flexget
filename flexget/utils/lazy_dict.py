<<<<<<< HEAD
import logging
from collections import namedtuple
=======
>>>>>>> da337d43
from collections.abc import MutableMapping

from loguru import logger

logger = logger.bind(name='lazy_lookup')

LazyCallee = namedtuple('LazyCallee', ['func', 'keys', 'args', 'kwargs'])


class LazyLookup:
    """
    This class stores the information to do a lazy lookup for a LazyDict. An instance is stored as a placeholder value
    for any key that can be lazily looked up. There should be one instance of this class per LazyDict.
    """

    def __init__(self, store):
        self.store = store
        # These two lists should always match up
        self.callee_list = []

    def add_func(self, func, keys, args, kwargs):
        if func not in self.callee_list:
            self.callee_list.append(LazyCallee(func, keys, args, kwargs))

    def __getitem__(self, key):
        from flexget.plugin import PluginError

        while self.store.is_lazy(key):
            index = next((i for i, callee in enumerate(self.callee_list) if key in callee.keys), None)
            if index is None:
                # All lazy lookup functions for this key were tried unsuccessfully
                return None
            callee = self.callee_list.pop(index)
            try:
                callee.func(self.store, *(callee.args or []), **(callee.kwargs or {}))
            except PluginError as e:
                e.logger.info(e)
            except Exception as e:
                logger.error('Unhandled error in lazy lookup plugin: {}', e)
                from flexget.manager import manager

                if manager:
                    manager.crash_report()
                else:
                    logger.opt(exception=True).debug('Traceback')
        return self.store[key]

    def __repr__(self):
        return '<LazyLookup(%r)>' % self.callee_list


class LazyDict(MutableMapping):
    def __init__(self, *args, **kwargs):
        self.store = dict(*args, **kwargs)

    def __setitem__(self, key, value):
        self.store[key] = value

    def __len__(self):
        return len(self.store)

    def __iter__(self):
        return iter(self.store)

    def __delitem__(self, key):
        del self.store[key]

    def __getitem__(self, key):
        item = self.store[key]
        if isinstance(item, LazyLookup):
            return item[key]
        return item

    def __copy__(self):
        return type(self)(self.store)

    copy = __copy__

    def get(self, key, default=None, eval_lazy=True):  # pylint: disable=W0221
        """
        Adds the `eval_lazy` keyword argument to the normal :func:`dict.get` method.

        :param bool eval_lazy: If False, the default will be returned rather than evaluating a lazy field.
        """
        item = self.store.get(key, default)
        if isinstance(item, LazyLookup):
            if eval_lazy:
                try:
                    return item[key]
                except KeyError:
                    return default
            else:
                return default
        return item

    @property
    def _lazy_lookup(self):
        """
        The LazyLookup instance for this LazyDict.
        If one is already stored in this LazyDict, it is returned, otherwise a new one is instantiated.
        """
        for val in self.store.values():
            if isinstance(val, LazyLookup):
                return val
        return LazyLookup(self)

    def register_lazy_func(self, func, keys, args, kwargs):
        """Register a list of fields to be lazily loaded by callback func.

        :param list keys:
          List of key names that `func` can provide.
        :param func:
          Callback function which is called when lazy key needs to be evaluated.
          Function call will get this LazyDict instance as a parameter.
          See :class:`LazyLookup` class for more details.
        :param args: Arguments which will be passed to `func` when called.
        :param kwargs: Keyword arguments which will be passed to `func` when called.
        """
        ll = self._lazy_lookup
        ll.add_func(func, keys, args, kwargs)
        for key in keys:
            if key not in self.store:
                self[key] = ll

    def is_lazy(self, key):
        """
        :param key: Key to check
        :return: True if value for key is lazy loading.
        :rtype: bool
        """
        return isinstance(self.store.get(key), LazyLookup)<|MERGE_RESOLUTION|>--- conflicted
+++ resolved
@@ -1,8 +1,5 @@
-<<<<<<< HEAD
 import logging
 from collections import namedtuple
-=======
->>>>>>> da337d43
 from collections.abc import MutableMapping
 
 from loguru import logger
