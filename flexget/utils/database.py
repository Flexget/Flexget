from __future__ import unicode_literals, division, absolute_import
from builtins import str
from past.builtins import basestring
import functools
from collections import Mapping
from datetime import datetime

from sqlalchemy import extract, func
from sqlalchemy.orm import synonym
from sqlalchemy.ext.hybrid import Comparator, hybrid_property

from flexget.manager import Session
from flexget.utils import qualities, json
from flexget.entry import Entry


def with_session(*args, **kwargs):
    """"
    A decorator which creates a new session if one was not passed via keyword argument to the function.

    Automatically commits and closes the session if one was created, caller is responsible for commit if passed in.

    If arguments are given when used as a decorator, they will automatically be passed to the created Session when
    one is not supplied.
    """

    def decorator(func):
        def wrapper(*args, **kwargs):
            if kwargs.get('session'):
                return func(*args, **kwargs)
            with _Session() as session:
                kwargs['session'] = session
                return func(*args, **kwargs)
        return wrapper

    if len(args) == 1 and not kwargs and callable(args[0]):
        # Used without arguments, e.g. @with_session
        # We default to expire_on_commit being false, in case the decorated function returns db instances
        _Session = functools.partial(Session, expire_on_commit=False)
        return decorator(args[0])
    else:
        # Arguments were specified, turn them into arguments for Session creation e.g. @with_session(autocommit=True)
        _Session = functools.partial(Session, *args, **kwargs)
        return decorator


def pipe_list_synonym(name):
    """Converts pipe separated text into a list"""

    def getter(self):
        attr = getattr(self, name)
        if attr:
            return attr.strip('|').split('|')

    def setter(self, value):
        if isinstance(value, str):
            setattr(self, name, value)
        else:
            setattr(self, name, '|'.join(value))

    return synonym(name, descriptor=property(getter, setter))


def text_date_synonym(name):
    """Converts Y-M-D date strings into datetime objects"""

    def getter(self):
        return getattr(self, name)

    def setter(self, value):
        if isinstance(value, basestring):
            try:
                setattr(self, name, datetime.strptime(value, '%Y-%m-%d'))
            except ValueError:
                # Invalid date string given, set to None
                setattr(self, name, None)
        else:
            setattr(self, name, value)

    return synonym(name, descriptor=property(getter, setter))


<<<<<<< HEAD
def _only_builtins(item):
    """Casts all subclasses of builtin types to their builtin python type. Works recursively on iterables.

    Raises ValueError if passed an object that doesn't subclass a builtin type.
    """

    supported_types = [str, int, float, long, bool, datetime]
    # dict, list, tuple and set are also supported, but handled separately
=======
def entry_synonym(name):
    """Use json to serialize python objects for db storage."""
>>>>>>> ca2aac53

    def only_builtins(item):
        supported_types = [str, unicode, int, float, long, bool, datetime]
        # dict, list, tuple and set are also supported, but handled separately

        if type(item) in supported_types:
            return item
        elif isinstance(item, Mapping):
            result = {}
            for key, value in item.iteritems():
                try:
                    result[key] = only_builtins(value)
                except TypeError:
                    continue
            return result
        elif isinstance(item, (list, tuple, set)):
            result = []
            for value in item:
                try:
                    result.append(only_builtins(value))
                except ValueError:
                    continue
            if isinstance(item, list):
                return result
            elif isinstance(item, tuple):
                return tuple(result)
            else:
                return set(result)
        else:
            for s_type in supported_types:
                if isinstance(item, s_type):
                    return s_type(item)

        # If item isn't a subclass of a builtin python type, raise ValueError.
        raise TypeError('%r is not of type Entry.' % type(item))

    def getter(self):
        return Entry(json.loads(getattr(self, name), decode_datetime=True))

    def setter(self, entry):
        if isinstance(entry, Entry) or isinstance(entry, dict):
            setattr(self, name, unicode(json.dumps(only_builtins(dict(entry)), encode_datetime=True)))
        else:
            raise TypeError('%r is not of type Entry or dict.' % type(entry))

    return synonym(name, descriptor=property(getter, setter))


def json_synonym(name):
    """Use json to serialize python objects for db storage."""
    def getter(self):
        return json.loads(getattr(self, name), decode_datetime=True)

    def setter(self, entry):
<<<<<<< HEAD
        setattr(self, name, str(json.dumps(_only_builtins(entry), encode_datetime=True)))
=======
        setattr(self, name, unicode(json.dumps(entry, encode_datetime=True)))
>>>>>>> ca2aac53

    return synonym(name, descriptor=property(getter, setter))


class CaseInsensitiveWord(Comparator):
    """Hybr id value representing a string that compares case insensitively."""

    def __init__(self, word):
        if isinstance(word, CaseInsensitiveWord):
            self.word = word.word
        else:
            self.word = word

    def lower(self):
        if isinstance(self.word, str):
            return self.word.lower()
        else:
            return func.lower(self.word)

    def operate(self, op, other):
        if not isinstance(other, CaseInsensitiveWord):
            other = CaseInsensitiveWord(other)
        return op(self.lower(), other.lower())

    def __clause_element__(self):
        return self.lower()

    def __str__(self):
        return self.word

    def __getattr__(self, item):
        """Expose string methods to be called directly on this object."""
        return getattr(self.word, item)


def quality_property(text_attr):

    def getter(self):
        return qualities.Quality(getattr(self, text_attr))

    def setter(self, value):
        if isinstance(value, str):
            setattr(self, text_attr, value)
        else:
            setattr(self, text_attr, value.name)

    class QualComparator(Comparator):
        def operate(self, op, other):
            if isinstance(other, qualities.Quality):
                other = other.name
            return op(self.__clause_element__(), other)

    def comparator(self):
        return QualComparator(getattr(self, text_attr))

    prop = hybrid_property(getter, setter)
    prop.comparator(comparator)
    return prop


def quality_requirement_property(text_attr):

    def getter(self):
        return qualities.Requirements(getattr(self, text_attr))

    def setter(self, value):
        if isinstance(value, str):
            setattr(self, text_attr, value)
        else:
            setattr(self, text_attr, value.text)

    prop = hybrid_property(getter, setter)
    return prop


def ignore_case_property(text_attr):

    def getter(self):
        return CaseInsensitiveWord(getattr(self, text_attr))

    def setter(self, value):
        setattr(self, text_attr, value)

    return hybrid_property(getter, setter)


def year_property(date_attr):

    def getter(self):
        date = getattr(self, date_attr)
        return date and date.year

    def expr(cls):
        return extract('year', getattr(cls, date_attr))

    return hybrid_property(getter, expr=expr)<|MERGE_RESOLUTION|>--- conflicted
+++ resolved
@@ -80,19 +80,8 @@
     return synonym(name, descriptor=property(getter, setter))
 
 
-<<<<<<< HEAD
-def _only_builtins(item):
-    """Casts all subclasses of builtin types to their builtin python type. Works recursively on iterables.
-
-    Raises ValueError if passed an object that doesn't subclass a builtin type.
-    """
-
-    supported_types = [str, int, float, long, bool, datetime]
-    # dict, list, tuple and set are also supported, but handled separately
-=======
 def entry_synonym(name):
     """Use json to serialize python objects for db storage."""
->>>>>>> ca2aac53
 
     def only_builtins(item):
         supported_types = [str, unicode, int, float, long, bool, datetime]
@@ -147,17 +136,13 @@
         return json.loads(getattr(self, name), decode_datetime=True)
 
     def setter(self, entry):
-<<<<<<< HEAD
-        setattr(self, name, str(json.dumps(_only_builtins(entry), encode_datetime=True)))
-=======
         setattr(self, name, unicode(json.dumps(entry, encode_datetime=True)))
->>>>>>> ca2aac53
 
     return synonym(name, descriptor=property(getter, setter))
 
 
 class CaseInsensitiveWord(Comparator):
-    """Hybr id value representing a string that compares case insensitively."""
+    """Hybrid value representing a string that compares case insensitively."""
 
     def __init__(self, word):
         if isinstance(word, CaseInsensitiveWord):
