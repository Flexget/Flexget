--- conflicted
+++ resolved
@@ -160,7 +160,6 @@
 _dtshdma = r'[\W_]?hd(?:[\W_]?ma)?%s?' % _channels
 _audios = [
     QualityComponent('audio', 10, 'mp3'),
-<<<<<<< HEAD
     QualityComponent('audio', 20, 'aac', 'aac%s?' % _channels),
     QualityComponent('audio', 30, 'ac3', 'ac3%s?' % _channels),
     QualityComponent('audio', 35, 'dd5.1', 'dd%s' % _channels),
@@ -169,18 +168,6 @@
     QualityComponent('audio', 60, 'flac', 'flac%s?' % _channels),
     QualityComponent('audio', 70, 'truehd', 'truehd%s?' % _channels),
     QualityComponent('audio', 80, 'dtshd', r'dts%s' % _dtshdma),
-=======
-    # TODO: No idea what order these should go in or if we need different regexps
-    QualityComponent('audio', 20, 'aac', 'aac%s?' % channels),
-    QualityComponent('audio', 30, 'dd5.1', 'dd%s' % channels),
-    QualityComponent('audio', 40, 'ac3', 'ac3%s?' % channels),
-    QualityComponent('audio', 45, 'dd+5.1', 'dd[p+]%s' % channels),
-    QualityComponent('audio', 50, 'flac', 'flac%s?' % channels),
-    # The DTSs are a bit backwards, but the more specific one needs to be parsed first
-    QualityComponent('audio', 70, 'dtshd', r'dts[\W_]?hd(?:[\W_]?ma)?%s?' % channels),
-    QualityComponent('audio', 60, 'dts'),
-    QualityComponent('audio', 80, 'truehd', 'truehd%s?' % channels),
->>>>>>> f8688368
 ]
 
 _UNKNOWNS = {
