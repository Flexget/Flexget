import re
from datetime import datetime, timedelta
from string import capwords

from dateutil.parser import parse as parsedate
from loguru import logger

from flexget.utils import qualities
from flexget.utils.parsers.generic import ParseWarning, default_ignore_prefixes, name_to_re
from flexget.utils.parsers.parser import TitleParser
from flexget.utils.tools import ReList

logger = logger.bind(name='seriesparser')

ID_TYPES = ['ep', 'date', 'sequence', 'id']  # may also be 'special'


class SeriesParser(TitleParser):
    """
    Parse series.

    :name: series name
    :data: data to parse
    :expect_ep: expect series to be in season, ep format (ep_regexps)
    :expect_id: expect series to be in id format (id_regexps)
    """

    separators = '[/ -]'
    roman_numeral_re = 'X{0,3}(?:IX|XI{0,4}|VI{0,4}|IV|V|I{1,4})'
    english_numbers = [
        'one',
        'two',
        'three',
        'four',
        'five',
        'six',
        'seven',
        'eight',
        'nine',
        'ten',
    ]

    # Make sure none of these are found embedded within a word or other numbers
    ep_regexps = ReList(
        [
            TitleParser.re_not_in_word(regexp)
            for regexp in [
                r'(?:series|season|s)\s?(\d{1,4})(?:\s(?:.*\s)?)?(?:episode|ep|e|part|pt)\s?(\d{1,3}|%s)(?:\s?e?(\d{1,2}))?'
                % roman_numeral_re,
                r'(?:series|season)\s?(\d{1,4})\s(\d{1,3})\s?of\s?(?:\d{1,3})',
                r'(\d{1,2})\s?x\s?(\d+)(?:\s(\d{1,2}))?',
                r'(\d{1,3})\s?of\s?(?:\d{1,3})',
                r'(?:episode|e|ep|part|pt)\s?(\d{1,3}|%s)' % roman_numeral_re,
                r'part\s(%s)' % '|'.join(map(str, english_numbers)),
            ]
        ]
    )
    season_pack_regexps = ReList(
        [
            # S01 or Season 1 but not Season 1 Episode|Part 2
            r'(?:season\s?|s)(\d{1,})(?:\s|$)(?!(?:(?:.*?\s)?(?:episode|e|ep|part|pt)\s?(?:\d{1,3}|%s)|(?:\d{1,3})\s?of\s?(?:\d{1,3})))'
            % roman_numeral_re,
            r'(\d{1,3})\s?x\s?all',  # 1xAll
        ]
    )
    unwanted_regexps = ReList(
        [
            r'(\d{1,3})\s?x\s?(0+)[^1-9]',  # 5x0
            r'S(\d{1,3})D(\d{1,3})',  # S3D1
            r'(?:s|series|\b)\s?\d\s?(?:&\s?\d)?[\s-]*(?:complete|full)',
            r'disc\s\d',
        ]
    )
    # Make sure none of these are found embedded within a word or other numbers
    date_regexps = ReList(
        [
            TitleParser.re_not_in_word(regexp)
            for regexp in [
                fr'(\d{{2,4}}){separators}(\d{{1,2}}){separators}(\d{{1,2}})',
                fr'(\d{{1,2}}){separators}(\d{{1,2}}){separators}(\d{{2,4}})',
                r'(\d{4})x(\d{1,2})%s(\d{1,2})' % separators,
                r'(\d{{1,2}})(?:st|nd|rd|th)?{}([a-z]{{3,10}}){}(\d{{4}})'.format(
                    separators, separators
                ),
            ]
        ]
    )
    sequence_regexps = ReList(
        [
            TitleParser.re_not_in_word(regexp)
            for regexp in [
                r'(\d{1,3})(?:v(?P<version>\d))?',
                r'(?:pt|part)\s?(\d+|%s)' % roman_numeral_re,
            ]
        ]
    )
    unwanted_sequence_regexps = ReList([r'seasons?\s?\d{1,2}'])
    id_regexps = ReList([])
    clean_regexps = ReList([r'\[.*?\]', r'\(.*?\)'])
    # ignore prefix regexps must be passive groups with 0 or 1 occurrences  eg. (?:prefix)?
    ignore_prefixes = default_ignore_prefixes

    def __init__(
        self,
        name=None,
        alternate_names=None,
        identified_by='auto',
        name_regexps=None,
        ep_regexps=None,
        date_regexps=None,
        sequence_regexps=None,
        id_regexps=None,
        strict_name=False,
        allow_groups=None,
        allow_seasonless=True,
        date_dayfirst=None,
        date_yearfirst=None,
        special_ids=None,
        prefer_specials=False,
        assume_special=False,
    ):
        """
        Init SeriesParser.

        :param string name: Name of the series parser is going to try to parse. If not supplied series name will be
            guessed from data.
        :param list alternate_names: Other names for this series that should be allowed.
        :param string identified_by: What kind of episode numbering scheme is expected,
            valid values are ep, date, sequence, id and auto (default).
        :param list name_regexps: Regexps for name matching or None (default),
            by default regexp is generated from name.
        :param list ep_regexps: Regexps detecting episode,season format.
            Given list is prioritized over built-in regexps.
        :param list date_regexps: Regexps detecting date format.
            Given list is prioritized over built-in regexps.
        :param list sequence_regexps: Regexps detecting sequence format.
            Given list is prioritized over built-in regexps.
        :param list id_regexps: Custom regexps detecting id format.
            Given list is prioritized over built in regexps.
        :param boolean strict_name: If True name must be immediately be followed by episode identifier.
        :param list allow_groups: Optionally specify list of release group names that are allowed.
        :param date_dayfirst: Prefer day first notation of dates when there are multiple possible interpretations.
        :param date_yearfirst: Prefer year first notation of dates when there are multiple possible interpretations.
            This will also populate attribute `group`.
        :param special_ids: Identifiers which will cause entry to be flagged as a special.
        :param boolean prefer_specials: If True, label entry which matches both a series identifier and a special
            identifier as a special.
        """

        self.episodes = 1
        self.name = name
        self.alternate_names = alternate_names or []
        self.data = ''
        self.identified_by = identified_by
        # Stores the type of identifier found, 'ep', 'date', 'sequence' or 'special'
        self.id_type = None
        self.name_regexps = ReList(name_regexps or [])
        self.re_from_name = False
        # If custom identifier regexps were provided, prepend them to the appropriate type of built in regexps
        for mode in ID_TYPES:
            listname = mode + '_regexps'
            if locals()[listname]:
                setattr(
                    self, listname, ReList(locals()[listname] + getattr(SeriesParser, listname))
                )
        self.specials = self.specials + [i.lower() for i in (special_ids or [])]
        self.prefer_specials = prefer_specials
        self.assume_special = assume_special
        self.strict_name = strict_name
        self.allow_groups = allow_groups or []
        self.allow_seasonless = allow_seasonless
        self.date_dayfirst = date_dayfirst
        self.date_yearfirst = date_yearfirst

        self.field = None
        self._reset()

    def _reset(self):
        # parse produces these
        self.season = None
        self.episode = None
        self.episodes = 1
        self.id = None
        self.id_type = None
        self.id_groups = None
        self.quality = None
        self.proper_count = 0
        self.special = False
        # TODO: group is only produced with allow_groups
        self.group = None
        self.season_pack = None

        # false if item does not match series
        self.valid = False

    def remove_dirt(self, data):
        """Replaces some characters with spaces"""
        return re.sub(r'[_.,\[\]\(\): ]+', ' ', data).strip().lower()

    def guess_name(self):
        """This will attempt to guess a series name based on the provided data."""
        # We need to replace certain characters with spaces to make sure episode parsing works right
        # We don't remove anything, as the match positions should line up with the original title
        clean_title = re.sub(r'[_.,\[\]\(\):]', ' ', self.data)
        if self.parse_unwanted(clean_title):
            return
        match = self.parse_date(clean_title)
        if match:
            self.identified_by = 'date'
        else:
            match = self.parse_season_packs(clean_title)
            if not match:
                match = self.parse_episode(clean_title)
            self.identified_by = 'ep'
        if not match:
            return
        if match['match'].start() > 1:
            # We start using the original title here, so we can properly ignore unwanted prefixes.
            # Look for unwanted prefixes to find out where the series title starts
            start = 0
            prefix = re.match('|'.join(self.ignore_prefixes), self.data)
            if prefix:
                start = prefix.end()
            # If an episode id is found, assume everything before it is series name
            name = self.data[start : match['match'].start()]
            # Remove possible episode title from series name (anything after a ' - ')
            name = name.split(' - ')[0]
            # Replace some special characters with spaces
            name = re.sub(r'[\._\(\) ]+', ' ', name).strip(' -')
            # Normalize capitalization to title case
            name = capwords(name)
            self.name = name
            return name

    def parse(self, data=None, field=None, quality=None):
        # Clear the output variables before parsing
        self._reset()
        self.field = field
        if quality:
            self.quality = quality
        if data:
            self.data = data
        if not self.data:
            raise ParseWarning(self, 'No data supplied to parse.')
        if not self.name:
            logger.trace('No name for series `{}` supplied, guessing name.', self.data)
            if not self.guess_name():
                logger.trace('Could not determine a series name')
                return
            logger.trace('Series name for {} guessed to be {}', self.data, self.name)

        # check if data appears to be unwanted (abort)
        if self.parse_unwanted(self.remove_dirt(self.data)):
            raise ParseWarning(self, f'`{self.data}` appears to be an episode pack')

        name = self.remove_dirt(self.name)

        logger.trace('name: {} data: {}', name, self.data)

        # name end position
        name_start = 0
        name_end = 0

        # regexp name matching
        if not self.name_regexps:
            # if we don't have name_regexps, generate one from the name
            self.name_regexps = ReList(
                name_to_re(name, self.ignore_prefixes, self)
                for name in [self.name, *self.alternate_names]
            )
            # With auto regex generation, the first regex group captures the name
            self.re_from_name = True
        # try all specified regexps on this data
        for name_re in self.name_regexps:
            match = re.search(name_re, self.data)
            if match:
                match_start, match_end = match.span(1 if self.re_from_name else 0)
                # Always pick the longest matching regex
                if match_end > name_end:
                    name_start, name_end = match_start, match_end
                logger.trace('NAME SUCCESS: {} matched to {}', name_re.pattern, self.data)
        if not name_end:
            # leave this invalid
            logger.trace(
                'FAIL: name regexps {} do not match {}',
                [regexp.pattern for regexp in self.name_regexps],
                self.data,
            )
            return

        # remove series name from raw data, move any prefix to end of string
        data_stripped = self.data[name_end:] + ' ' + self.data[:name_start]
        data_stripped = data_stripped.lower()
        logger.trace('data stripped: {}', data_stripped)

        # allow group(s)
        if self.allow_groups:
            for group in self.allow_groups:
                group = group.lower()
                for fmt in ['[%s]', '-%s', '(%s)']:
                    if fmt % group in data_stripped:
                        logger.trace('{} is from group {}', self.data, group)
                        self.group = group
                        data_stripped = data_stripped.replace(fmt % group, '')
                        break
                if self.group:
                    break
            else:
                logger.trace('{} is not from groups {}', self.data, self.allow_groups)
                return  # leave invalid

        # Find quality and clean from data
        logger.trace('parsing quality ->')
        quality = qualities.Quality(data_stripped)
        if quality:
            # Remove quality string from data
            logger.trace('quality detected, using remaining data `{}`', quality.clean_text)
            data_stripped = quality.clean_text
        # Don't override passed in quality
        if not self.quality:
            self.quality = quality

        # Remove unwanted words from data for ep / id parsing
        data_stripped = self.remove_words(data_stripped, self.remove, not_in_word=True)

        data_parts = re.split(r'[\W_]+', data_stripped)

        for part in data_parts[:]:
            if part in self.propers:
                self.proper_count += 1
                data_parts.remove(part)
            elif part == 'fastsub':
                # Subtract 5 to leave room for fastsub propers before the normal release
                self.proper_count -= 5
                data_parts.remove(part)
            elif part in self.specials:
                self.special = True
                data_parts.remove(part)

        data_stripped = ' '.join(data_parts).strip()

        logger.trace("data for date/ep/id parsing '{}'", data_stripped)

        # Try date mode before ep mode
        if self.identified_by in ['date', 'auto']:
            date_match = self.parse_date(data_stripped)
            if date_match:
                if self.strict_name:
                    if date_match['match'].start() > 1:
                        return
                self.id = date_match['date']
                self.id_groups = date_match['match'].groups()
                self.id_type = 'date'
                self.valid = True
                if not (self.special and self.prefer_specials):
                    return
            else:
                logger.trace('-> no luck with date_regexps')

        if self.identified_by in ['ep', 'auto'] and not self.valid:
            ep_match = self.parse_episode(data_stripped)
            if ep_match:
                # strict_name
                if self.strict_name:
                    if ep_match['match'].start() > 1:
                        return

                if ep_match['end_episode'] and ep_match['end_episode'] > ep_match['episode'] + 2:
                    # This is a pack of too many episodes, ignore it.
                    logger.trace(
                        'Series pack contains too many episodes ({}). Rejecting',
                        ep_match['end_episode'] - ep_match['episode'],
                    )
                    return

                self.season = ep_match['season']
                self.episode = ep_match['episode']
                if ep_match['end_episode']:
                    self.episodes = (ep_match['end_episode'] - ep_match['episode']) + 1

                self.id = (self.season, self.episode)
                self.id_type = 'ep'
                self.valid = True
                if not (self.special and self.prefer_specials):
                    return
            else:
                season_pack_match = self.parse_season_packs(data_stripped)
                # If a title looks like a special, give it precedence over season pack
                if season_pack_match and not self.special:
                    if self.strict_name and season_pack_match['match'].start() > 1:
                        return
                    self.season = season_pack_match['season']
                    self.season_pack = True
                    self.id = (season_pack_match['season'], 0)
                    self.id_type = 'ep'
                    self.valid = True
                else:
                    logger.trace('-> no luck with ep_regexps')

            if self.identified_by == 'ep' and not self.season_pack:
                # we should be getting season, ep !
                # try to look up idiotic numbering scheme 101,102,103,201,202
                # ressu: Added matching for 0101, 0102... It will fail on
                #        season 11 though
                logger.trace('ep identifier expected. Attempting SEE format parsing.')
                # remove obvious date format from this desperate try
                desperate = re.sub(r'\d{4}\s\d{1,2}\s\d{1,2}', '', data_stripped)
                match = re.search(
                    self.re_not_in_word(r'(\d?\d)(\d\d)'),
                    desperate,
                    re.IGNORECASE | re.UNICODE,
                )
                if match:
                    logger.trace('-> had luck with SEE')
                    # strict_name
                    if self.strict_name:
                        if match.start() > 1:
                            return

                    self.season = int(match.group(1))
                    self.episode = int(match.group(2))
                    self.id = (self.season, self.episode)
                    logger.trace(self)
                    self.id_type = 'ep'
                    self.valid = True
                    return
                else:
                    logger.trace('-> no luck with SEE')

        # Check id regexps
        if self.identified_by in ['id', 'auto'] and not self.valid:
            for id_re in self.id_regexps:
                match = re.search(id_re, data_stripped)
                if match:
                    # strict_name
                    if self.strict_name:
                        if match.start() > 1:
                            return
                    found_id = '-'.join(g for g in match.groups() if g)
                    if not found_id:
                        # If match groups were all blank, don't accept this match
                        continue
                    self.id = found_id
                    self.id_type = 'id'
                    self.valid = True
                    logger.trace("found id '{}' with regexp '{}'", self.id, id_re.pattern)
                    if not (self.special and self.prefer_specials):
                        return
                    else:
                        break
            else:
                logger.trace('-> no luck with id_regexps')

        # Other modes are done, check for unwanted sequence ids
        if self.parse_unwanted_sequence(data_stripped):
            return

        # Check sequences last as they contain the broadest matches
        if self.identified_by in ['sequence', 'auto'] and not self.valid:
            for sequence_re in self.sequence_regexps:
                match = re.search(sequence_re, data_stripped)
                if match:
                    # strict_name
                    if self.strict_name:
                        if match.start() > 1:
                            return
                    # First matching group is the sequence number
                    try:
                        self.id = int(match.group(1))
                    except ValueError:
                        self.id = self.roman_to_int(match.group(1))
                    self.season = 0
                    self.episode = self.id
                    # If anime style version was found, overwrite the proper count with it
                    if 'version' in match.groupdict():
                        if match.group('version'):
                            self.proper_count = int(match.group('version')) - 1
                    self.id_type = 'sequence'
                    self.valid = True
                    logger.trace("found id '{}' with regexp '{}'", self.id, sequence_re.pattern)
                    if not (self.special and self.prefer_specials):
                        return
                    else:
                        break
            else:
                logger.trace('-> no luck with sequence_regexps')

        # No id found, check if this is a special
        if self.special or self.assume_special:
            # Attempt to set id as the title of the special
            self.id = data_stripped or 'special'
            self.id_type = 'special'
            self.valid = True
            logger.trace("found special, setting id to '{}'", self.id)
            return
        if self.valid:
            return

        msg = f'Title `{self.data}` looks like series `{self.name}` but cannot find '
        if self.identified_by == 'auto':
            msg += 'any series numbering.'
        else:
            msg += 'a(n) `%s` style identifier.' % self.identified_by
        raise ParseWarning(self, msg)

    def parse_unwanted(self, data):
        """Parses data for an unwanted hits. Return True if the data contains unwanted hits."""
        for unwanted_re in self.unwanted_regexps:
            match = re.search(unwanted_re, data)
            if match:
                logger.trace('unwanted regexp {} matched {}', unwanted_re.pattern, match.groups())
                return True

    def parse_unwanted_sequence(self, data):
        """Parses data for an unwanted id hits. Return True if the data contains unwanted hits."""
        for seq_unwanted_re in self.unwanted_sequence_regexps:
            match = re.search(seq_unwanted_re, data)
            if match:
                logger.trace('unwanted id regexp {} matched {}', seq_unwanted_re, match.groups())
                return True

    def parse_date(self, data):
        """
        Parses :data: for a date identifier.
        If found, returns the date and regexp match object
        If no date is found returns False
        """
        for date_re in self.date_regexps:
            match = re.search(date_re, data)
            if match:
                # Check if this is a valid date
                possdates = []

                try:
                    # By default dayfirst and yearfirst will be tried as both True and False
                    # if either have been defined manually, restrict that option
                    dayfirst_opts = [True, False]
                    if self.date_dayfirst is not None:
                        dayfirst_opts = [self.date_dayfirst]
                    yearfirst_opts = [True, False]
                    if self.date_yearfirst is not None:
                        yearfirst_opts = [self.date_yearfirst]
                    kwargs_list = (
                        {'dayfirst': d, 'yearfirst': y}
                        for d in dayfirst_opts
                        for y in yearfirst_opts
                    )
                    for kwargs in kwargs_list:
                        possdate = parsedate(' '.join(match.groups()), **kwargs)
                        # Don't accept dates farther than a day in the future
                        if possdate > datetime.now() + timedelta(days=1):
                            continue
                        # Don't accept dates that are too old
                        if possdate < datetime(1970, 1, 1):
                            continue
                        if possdate not in possdates:
                            possdates.append(possdate)
                except ValueError:
                    logger.trace('{} is not a valid date, skipping', match.group(0))
                    continue
                if not possdates:
                    logger.trace('All possible dates for {} were in the future', match.group(0))
                    continue
                possdates.sort()
                # Pick the most recent date if there are ambiguities
                bestdate = possdates[-1]
                return {'date': bestdate, 'match': match}

        return False

    def parse_episode(self, data):
        """
        Parses :data: for an episode identifier.
        If found, returns a dict with keys for season, episode, end_episode and the regexp match object
        If no episode id is found returns False
        """

        # search for season and episode number
        for ep_re in self.ep_regexps:
            match = re.search(ep_re, data)

            if match:
                logger.trace(
                    'found episode number with regexp {} ({})', ep_re.pattern, match.groups()
                )
                matches = match.groups()
                if len(matches) >= 2:
                    season = matches[0]
                    episode = matches[1]
                elif self.allow_seasonless:
                    # assume season 1 if the season was not specified
                    season = 1
                    episode = matches[0]
                else:
                    # Return False if we are not allowing seasonless matches and one is found
                    return False
                # Convert season and episode to integers
                try:
                    season = int(season)
                    if not episode.isdigit():
                        try:
                            idx = self.english_numbers.index(str(episode).lower())
                            episode = 1 + idx
                        except ValueError:
                            episode = self.roman_to_int(episode)
                    else:
                        episode = int(episode)
                except ValueError:
                    logger.critical(
                        'Invalid episode number match {} returned with regexp `{}` for {}',
                        match.groups(),
                        ep_re.pattern,
                        self.data,
                    )
                    raise
                end_episode = None
                if len(matches) == 3 and matches[2]:
                    end_episode = int(matches[2])
                    if end_episode <= episode or end_episode > episode + 12:
                        # end episode cannot be before start episode
                        # Assume large ranges are not episode packs, ticket #1271 TODO: is this the best way?
                        end_episode = None
                # Successfully found an identifier, return the results
                return {
                    'season': season,
                    'episode': episode,
                    'end_episode': end_episode,
                    'match': match,
                }
        return False

    def parse_season_packs(self, data):
        """Parses data for season packs. Return True if the data contains a hit"""
        for season_pack_re in self.season_pack_regexps:
            match = re.search(season_pack_re, data)
            if match:
                logger.trace(
                    'season pack regexp {} match {}', season_pack_re.pattern, match.groups()
                )
                matches = match.groups()
                if len(matches) == 1:
                    # Single season full pack, no parts etc
                    season = int(matches[0])
                    return {'season': season, 'match': match}
                elif len(matches) == 2:
                    # TODO support other formats of season packs: 1xall, s01-PART1, etc.
                    pass

    def roman_to_int(self, roman):
        """Converts roman numerals up to 39 to integers"""

        roman_map = [('X', 10), ('IX', 9), ('V', 5), ('IV', 4), ('I', 1)]
        roman = roman.upper()

        # Return False if this is not a roman numeral we can translate
        for char in roman:
            if char not in 'XVI':
                raise ValueError('`%s` is not a valid roman numeral' % roman)

        # Add up the parts of the numeral
        i = result = 0
        for numeral, integer in roman_map:
            while roman[i : i + len(numeral)] == numeral:
                result += integer
                i += len(numeral)
        return result

    def __str__(self):
        # for some fucking reason it's impossible to print self.field here, if someone figures out why please
        # tell me!
        valid = 'INVALID'
        if self.valid:
            valid = 'OK'
        return (
<<<<<<< HEAD
            '<SeriesParser(data=%s,name=%s,id=%s,id_type=%s,identified_by=%s,season=%s,season_pack=%s,'
            'episode=%s,quality=%s,proper=%s,status=%s)>'
            % (
=======
            '<SeriesParser(data={},name={},id={},season={},season_pack={},episode={},quality={},proper={},'
            'status={})>'.format(
>>>>>>> f3550584
                self.data,
                self.name,
                str(self.id),
                self.id_type,
                self.identified_by,
                self.season,
                self.season_pack,
                self.episode,
                self.quality,
                self.proper_count,
                valid,
            )
        )<|MERGE_RESOLUTION|>--- conflicted
+++ resolved
@@ -672,14 +672,8 @@
         if self.valid:
             valid = 'OK'
         return (
-<<<<<<< HEAD
-            '<SeriesParser(data=%s,name=%s,id=%s,id_type=%s,identified_by=%s,season=%s,season_pack=%s,'
-            'episode=%s,quality=%s,proper=%s,status=%s)>'
-            % (
-=======
-            '<SeriesParser(data={},name={},id={},season={},season_pack={},episode={},quality={},proper={},'
+            '<SeriesParser(data={},name={},id={},id_type={},identified_by={},season={},season_pack={},episode={},quality={},proper={},'
             'status={})>'.format(
->>>>>>> f3550584
                 self.data,
                 self.name,
                 str(self.id),
