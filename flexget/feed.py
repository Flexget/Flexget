import time
import hashlib
import logging
from flexget.manager import Session
from flexget.plugin import get_methods_by_event, get_plugins_by_event, get_plugin_by_name, \
    FEED_EVENTS, PluginWarning, PluginError, PluginDependencyError
from flexget.utils.simple_persistence import SimplePersistence

log = logging.getLogger('feed')


class EntryUnicodeError(Exception):

    """This exception is thrown when trying to set non-unicode compatible field value to entry"""

    def __init__(self, key, value):
        self.key = key
        self.value = value

    def __str__(self):
        return 'Field %s is not unicode-compatible (%s)' % (self.key, repr(self.value))


class Entry(dict):
    """
        Represents one item in feed. Must have url and title fields.
        See. http://flexget.com/wiki/DevelopersEntry

        Internally stored original_url is necessary because
        plugins (ie. resolvers) may change this into something else
        and otherwise that information would be lost.
    """

    def __init__(self, *args):
        self.trace = []
        if len(args) == 2:
            self['title'] = args[0]
            self['url'] = args[1]

    def __setitem__(self, key, value):
        # enforce unicode compatibility
        if isinstance(value, str):
            try:
                value = unicode(value)
            except UnicodeDecodeError:
                raise EntryUnicodeError(key, value)

        # url and original_url handling
        if key == 'url':
            if not 'original_url' in self:
                self['original_url'] = value
            if not isinstance(value, basestring):
                raise PluginError('Tried to set %s url to %s' % \
                    (repr(self.get('title')), repr(value)))

        # title handling
        if key == 'title':
            if not isinstance(value, basestring):
                raise PluginError('Tried to set title to %s' % \
                    (repr(value)))

        # TODO: HACK! Implement via plugin once #348 (entry events) is implemented
        # enforces imdb_url in same format
        if key == 'imdb_url':
            from flexget.utils.imdb import extract_id
            value = u'http://www.imdb.com/title/%s/' % extract_id(value)

        log.log(5, 'ENTRY %s = %s' % (key, value))

        dict.__setitem__(self, key, value)

        # calculate uid
        if self.get('title') and self.get('original_url'):
            m = hashlib.md5()

            def just_fucking_do_it(value):
                if isinstance(value, unicode):
                    m.update(value.encode('ascii', 'ignore'))
                else:
                    m.update(value)

            just_fucking_do_it(self['original_url'])
            just_fucking_do_it(self['title'])
            uid = m.hexdigest()
            dict.__setitem__(self, 'uid', uid)

    def safe_str(self):
        return '%s | %s' % (self['title'], self['url'])

    def isvalid(self):
        """Return True if entry is valid. Return False if this cannot be used."""
        if not 'title' in self:
            return False
        if not 'url' in self:
            return False
        if not isinstance(self['url'], basestring):
            return False
        if not isinstance(self['title'], basestring):
            return False
        return True


def useFeedLogging(func):

    def wrapper(self, *args, **kw):
        # Set the feed name in the logger
        from flexget import logger
        logger.set_feed(self.name)
        try:
            return func(self, *args, **kw)
        finally:
            logger.set_feed('')

    return wrapper


class Feed(object):

    def __init__(self, manager, name, config):
        """
            Represents one feed in configuration.

            :name: name of the feed
            :config: feed configuration (dict)
        """
        self.name = unicode(name)
        self.config = config
        self.manager = manager

        # simple persistence
        self.simple_persistence = SimplePersistence(self)

        # use reset to init variables when creating
        self._reset()

    def _reset(self):
        """Reset feed state"""
        log.debug('reseting')
        self.enabled = True
        self.session = None
        self.priority = 65535

        # undecided entries in the feed (created by input)
        self.entries = []

        # You should NOT change these arrays, use reject, accept and fail methods!
        self.accepted = [] # accepted entries, can still be rejected
        self.rejected = [] # rejected entries
        self.failed = []   # failed entries

        # TODO: feed.abort() should be done by using exception? not a flag that has to be checked everywhere

        # flags and counters
        self._abort = False
        self.__purged = 0

        # current state
        self.current_event = None
        self.current_plugin = None

        self.performance = {}

    def __cmp__(self, other):
        return cmp(self.priority, other.priority)

    def __str__(self):
        return '<Feed(name=%s,aborted=%s)>' % (self.name, str(self._abort))

    def purge(self):
        """
            Purge rejected and failed entries.
            Failed entries will be removed from entries, accepted and rejected
            Rejected entries will be removed from entries and accepted
        """
        self.__purge_failed()
        self.__purge_rejected()

    def __purge_failed(self):
        """Purge failed entries from feed."""
        self.__purge(self.failed, self.entries, False)
        self.__purge(self.failed, self.rejected, False)
        self.__purge(self.failed, self.accepted, False)

    def __purge_rejected(self):
        """Purge rejected entries from feed."""
        self.__purge(self.rejected, self.entries)
        self.__purge(self.rejected, self.accepted)

    def __purge(self, purge_what, purge_from, count=True):
        """Purge entries in list from feed.entries"""
        for entry in purge_what:
            if entry in purge_from:
                purge_from.remove(entry)
                if count:
                    self.__purged += 1

    def accept(self, entry, reason=None):
        """Accepts this entry with optional reason."""
        if not isinstance(entry, Entry):
            raise Exception('Trying to accept non entry, %s' % repr(entry))
        if entry in self.rejected:
            log.debug('tried to accept rejected %s' % repr(entry))
        if entry not in self.accepted and entry not in self.rejected:
            self.accepted.append(entry)
            # store metainfo into entry (plugin in the future?)
            entry.pop('reason', None) # remove old reason by previous state
            if reason:
                entry['reason'] = reason
            entry['accepted_by'] = self.current_plugin
            # Run on_entry_accept event
            self.__run_event('accept', entry, reason)

    def reject(self, entry, reason=None):
        """Reject this entry immediately and permanently with optional reason"""
        if not isinstance(entry, Entry):
            raise Exception('Trying to reject non entry, %s' % repr(entry))
        # ignore rejections on immortal entries
        if entry.get('immortal'):
            reason_str = ''
            if reason:
                reason_str = '(%s)' % reason
            log.info('Tried to reject immortal %s %s' % (entry['title'], reason_str))
            return

        if not entry in self.rejected:
            self.rejected.append(entry)
            # Run on_entry_reject event
            self.__run_event('reject', entry, reason)
        # store metainfo into entry (plugin in the future?)
        entry.pop('reason', None) # remove old reason by previous state
        if reason:
            entry['reason'] = reason
        entry['rejected_by'] = self.current_plugin

    def fail(self, entry, reason=None):
        """Mark entry as failed."""
        log.debug('Marking entry \'%s\' as failed' % entry['title'])
        if not entry in self.failed:
            self.failed.append(entry)
            log.error('Failed %s (%s)' % (entry['title'], reason))
            # Run on_entry_fail event
            self.__run_event('fail', entry=entry, reason=reason)

    def trace(self, entry, message):
        """Add tracing message to entry."""
        entry.trace.append((self.current_plugin, message))

    def abort(self, **kwargs):
        """Abort this feed execution, no more plugins will be executed."""
        if self._abort:
            return
        if not kwargs.get('silent', False):
            log.info('Aborting feed (plugin: %s)' % (self.current_plugin))
        log.debug('Aborting feed (plugin: %s)' % (self.current_plugin))
        # Run the abort event before we set the _abort flag
        self._abort = True
        self.__run_event('abort')

    def find_entry(self, category='entries', **values):
        """Find and return entry with given attributes from feed or None"""
        cat = getattr(self, category)
        if not isinstance(cat, list):
            raise TypeError('category must be a list')
        for entry in cat:
            match = 0
            for k, v in values.iteritems():
                if k in entry:
                    if entry.get(k) == v:
                        match += 1
            if match == len(values):
                return entry
        return None

    def get_input_url(self, keyword):
        # TODO: move to better place?
        """
            Helper method for plugins. Return url for a specified keyword.
            Supports configuration in following forms:
                <keyword>: <address>
            and
                <keyword>:
                    url: <address>
        """
        if isinstance(self.config[keyword], dict):
            if not 'url' in self.config[keyword]:
                raise PluginError('Input %s has invalid configuration, url is missing.' % keyword)
            return self.config[keyword]['url']
        else:
            return self.config[keyword]

    # TODO: all these verbose methods are confusing
    def verbose_progress(self, s, logger=log):
        """Verbose progress, outputs only without --cron or -q"""
        # TODO: implement trough own logger?
        if not self.manager.options.quiet and not self.manager.unit_test:
            logger.info(s)

    def __run_event(self, event, entry=None, reason=None):
        """Execute all configured plugins in :event:"""
        entry_events = ['accept', 'reject', 'fail']
        # fail when trying to run an on_entry_* event without an entry
        if event in entry_events and not entry:
            raise Exception('Entry must be specified when running the %s event' % event)
        methods = get_methods_by_event(event)
        # log.log(5, 'Event %s methods %s' % (event, methods))

        # warn if no filters or outputs in the feed
        if event in ['filter', 'output']:
            for method in methods:
                if method.plugin.name in self.config:
                    break
            else:
                if not self.manager.unit_test:
                    log.warning('Feed doesn\'t have any %s plugins, you should add some!' % (event))

        for method in methods:
            keyword = method.plugin.name
            if keyword in self.config or method.plugin.builtin:
                # performance
                start_time = time.time()
                if event not in entry_events:
                    # store execute info, except during entry events
                    self.current_event = event
                    self.current_plugin = keyword
                # log.log(5, 'Running %s method %s' % (keyword, method))
                # call the plugin
                try:
                    if event in entry_events:
                        # Add extra parameters for the on_entry_* events
                        method(self, entry, reason)
                    else:
                        method(self)
                except PluginWarning, warn:
                    # check if this warning should be logged only once (may keep repeating)
                    if warn.kwargs.get('log_once', False):
                        from flexget.utils.log import log_once
                        log_once(warn.value, warn.log)
                    else:
                        warn.log.warning(warn)
                except EntryUnicodeError, eue:
                    log.critical('Plugin %s tried to create non-unicode compatible entry (key: %s, value: %s)' % \
                        (keyword, eue.key, repr(eue.value)))
                    self.abort()
                except PluginError, err:
                    err.log.critical(err)
                    self.abort()
                except PluginDependencyError, e:
                    log.critical('Plugin %s has requested another plugin %s which is not available.' % \
                        (self.current_plugin, e.plugin))
                    self.abort()
                except Exception, e:
                    log.exception('Unhandled error in plugin %s: %s' % (keyword, e))
                    self.abort()
                    # don't handle plugin errors gracefully with unit test
                    if self.manager.unit_test:
                        raise
                # store performance information
                took = time.time() - start_time
                self.performance[keyword] = self.performance.get(keyword, 0) + took

                if event not in entry_events:
                    # purge entries between plugins
                    self.purge()
                # check for priority operations
                if self._abort and event != 'abort':
                    return

    @useFeedLogging
    def execute(self):
        """Execute this feed"""

        log.debug('excecuting %s' % self.name)

        self._reset()

        # validate configuration
        errors = self.validate()
        if self._abort: # todo: bad practice
            return
        if errors and self.manager.unit_test: # todo: bad practice
            raise Exception('configuration errors')
        if self.manager.options.validate:
            if not errors:
                print 'Feed \'%s\' passed' % self.name
            return

        log.debug('starting session')
        self.session = Session()

<<<<<<< HEAD
        try:
            # run events
            for event in FEED_EVENTS:
                # when learning, skip few events
                if self.manager.options.learn:
                    if event in ['download', 'output']:
                        # log keywords not executed
                        plugins = get_plugins_by_event(event)
                        for plugin in plugins:
                            if plugin.name in self.config:
                                log.info('Plugin %s is not executed because of --learn / --reset' % (plugin.name))
                        continue

                # run all plugins with this event
                self.__run_event(event)

                # if abort flag has been set feed should be aborted now
                if self._abort:
                    return

                # verbose some progress
                if event == 'input':
                    if not self.entries:
                        self.verbose_progress('Feed didn\'t produce any entries. This is likely due to a mis-configured or non-functional input.')
                    else:
                        self.verbose_progress('Produced %s entries.' % (len(self.entries)))
                if event == 'filter':
                    self.verbose_progress('Accepted: %s (Rejected: %s Undecided: %s Failed: %s)' % \
                        (len(self.accepted), len(self.rejected), \
                        len(self.entries) - len(self.accepted), len(self.failed)))

            log.debug('committing session, abort=%s' % self._abort)
            self.session.commit()
        except:
            log.debug('db rollback on exception')
            self.session.close()
            raise
=======
        # run events
        for event in FEED_EVENTS:
            # when learning, skip few events
            if self.manager.options.learn:
                if event in ['download', 'output']:
                    # log keywords not executed
                    plugins = get_plugins_by_event(event)
                    for plugin in plugins:
                        if plugin.name in self.config:
                            log.info('Plugin %s is not executed because of --learn / --reset' % (plugin.name))
                    continue

            # run all plugins with this event
            self.__run_event(event)

            # if abort flag has been set feed should be aborted now
            if self._abort:
                return

        log.debug('committing session, abort=%s' % self._abort)
        self.session.commit()
>>>>>>> f03da27c

        # display performance
        if self.manager.options.debug_perf:
            for key, value in self.performance.iteritems():
                if value < 0.01:
                    continue
                log.info('%-20s took %-5s sec' % (key, value))

    def process_start(self):
        """Execute process_start event"""
        self.__run_event('process_start')

    def process_end(self):
        """Execute terminate event for this feed"""
        if self.manager.options.validate:
            log.debug('No process_end event with --check')
            return
        self.__run_event('process_end')

    def validate(self):
        """Called during feed execution. Validates config, prints errors and aborts feed if invalid."""
        errors = self.validate_config(self.config)
        # log errors and abort
        if errors:
            log.critical('Feed \'%s\' has configuration errors:' % self.name)
            for error in errors:
                log.error(error)
            # feed has errors, abort it
            self.abort()
        return errors

    @staticmethod
    def validate_config(config):
        """Plugin configuration validation. Return list of error messages that were detected."""
        validate_errors = []
        # validate all plugins
        for keyword in config:
            if keyword.startswith('_'):
                continue
            try:
                plugin = get_plugin_by_name(keyword)
            except:
                validate_errors.append('Unknown plugin \'%s\'' % keyword)
                continue
            if hasattr(plugin.instance, 'validator'):
                try:
                    validator = plugin.instance.validator()
                except TypeError, e:
                    log.critical('Invalid validator method in plugin %s' % keyword)
                    log.exception(e)
                    continue
                if not validator.name == 'root':
                    # if validator is not root type, add root validator as it's parent
                    validator = validator.add_root_parent()
                if not validator.validate(config[keyword]):
                    for msg in validator.errors.messages:
                        validate_errors.append('%s %s' % (keyword, msg))
            else:
                log.warning('Used plugin %s does not support validating. Please notify author!' % keyword)

        return validate_errors<|MERGE_RESOLUTION|>--- conflicted
+++ resolved
@@ -387,7 +387,6 @@
         log.debug('starting session')
         self.session = Session()
 
-<<<<<<< HEAD
         try:
             # run events
             for event in FEED_EVENTS:
@@ -408,46 +407,12 @@
                 if self._abort:
                     return
 
-                # verbose some progress
-                if event == 'input':
-                    if not self.entries:
-                        self.verbose_progress('Feed didn\'t produce any entries. This is likely due to a mis-configured or non-functional input.')
-                    else:
-                        self.verbose_progress('Produced %s entries.' % (len(self.entries)))
-                if event == 'filter':
-                    self.verbose_progress('Accepted: %s (Rejected: %s Undecided: %s Failed: %s)' % \
-                        (len(self.accepted), len(self.rejected), \
-                        len(self.entries) - len(self.accepted), len(self.failed)))
-
             log.debug('committing session, abort=%s' % self._abort)
             self.session.commit()
         except:
             log.debug('db rollback on exception')
             self.session.close()
             raise
-=======
-        # run events
-        for event in FEED_EVENTS:
-            # when learning, skip few events
-            if self.manager.options.learn:
-                if event in ['download', 'output']:
-                    # log keywords not executed
-                    plugins = get_plugins_by_event(event)
-                    for plugin in plugins:
-                        if plugin.name in self.config:
-                            log.info('Plugin %s is not executed because of --learn / --reset' % (plugin.name))
-                    continue
-
-            # run all plugins with this event
-            self.__run_event(event)
-
-            # if abort flag has been set feed should be aborted now
-            if self._abort:
-                return
-
-        log.debug('committing session, abort=%s' % self._abort)
-        self.session.commit()
->>>>>>> f03da27c
 
         # display performance
         if self.manager.options.debug_perf:
