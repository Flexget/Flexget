from __future__ import unicode_literals, division, absolute_import
from builtins import *  # noqa pylint: disable=unused-import, redefined-builtin

from io import StringIO

import pytest
from jinja2 import Template

from flexget.entry import Entry
from flexget.logger import capture_output
<<<<<<< HEAD
from flexget.manager import Session, get_parser
=======
from flexget.manager import get_parser
>>>>>>> ccea470b
from flexget.task import TaskAbort
from flexget.components.series import db

def age_series(**kwargs):
    import datetime
    session = Session()
    session.query(db.EpisodeRelease).update({'first_seen': datetime.datetime.now() - datetime.timedelta(**kwargs)})
    session.commit()


@pytest.fixture(scope='class', params=['internal', 'guessit'], ids=['internal', 'guessit'], autouse=True)
def config(request):
    """Override and parametrize default config fixture for all series tests."""
    newconfig = Template(request.cls.config).render({'parser': request.param})
    # Make sure we remembered to put the section in config
    assert request.cls.config != newconfig, 'config parameterization did nothing?'
    return newconfig


class TestQuality(object):
    config = """
        templates:
          global:
            parsing:
              series: {{parser}}
        tasks:
          exact_quality:
            mock:
              - {title: 'QTest.S01E01.HDTV.XViD-FlexGet'}
              - {title: 'QTest.S01E01.PDTV.XViD-FlexGet'}
              - {title: 'QTest.S01E01.DSR.XViD-FlexGet'}
              - {title: 'QTest.S01E01.1080p.XViD-FlexGet'}
              - {title: 'QTest.S01E01.720p.XViD-FlexGet'}
            series:
              - QTest:
                  quality: 720p

          quality_fail:
            mock:
              - {title: 'Q2Test.S01E01.HDTV.XViD-FlexGet'}
              - {title: 'Q2Test.S01E01.PDTV.XViD-FlexGet'}
              - {title: 'Q2Test.S01E01.DSR.XViD-FlexGet'}
            series:
              - Q2Test:
                 quality: 720p

          min_quality:
            mock:
              - {title: 'MinQTest.S01E01.HDTV.XViD-FlexGet'}
              - {title: 'MinQTest.S01E01.PDTV.XViD-FlexGet'}
              - {title: 'MinQTest.S01E01.DSR.XViD-FlexGet'}
              - {title: 'MinQTest.S01E01.1080p.XViD-FlexGet'}
              - {title: 'MinQTest.S01E01.720p.XViD-FlexGet'}
            series:
              - MinQTest:
                  quality: ">720p"

          max_quality:
            mock:
              - {title: 'MaxQTest.S01E01.HDTV.XViD-FlexGet'}
              - {title: 'MaxQTest.S01E01.PDTV.XViD-FlexGet'}
              - {title: 'MaxQTest.S01E01.DSR.XViD-FlexGet'}
              - {title: 'MaxQTest.S01E01.1080p.XViD-FlexGet'}
              - {title: 'MaxQTest.S01E01.720p.XViD-FlexGet'}
              - {title: 'MaxQTest.S01E01.720p.bluray-FlexGet'}
            series:
              - MaxQTest:
                  quality: "<720p <=HDTV"

          min_max_quality:
            mock:
              - {title: 'MinMaxQTest.S01E01.HDTV.XViD-FlexGet'}
              - {title: 'MinMaxQTest.S01E01.PDTV.XViD-FlexGet'}
              - {title: 'MinMaxQTest.S01E01.DSR.XViD-FlexGet'}
              - {title: 'MinMaxQTest.S01E01.720p.XViD-FlexGet'}
              - {title: 'MinMaxQTest.S01E01.HR.XViD-FlexGet'}
              - {title: 'MinMaxQTest.S01E01.1080p.XViD-FlexGet'}
            series:
              - MinMaxQTest:
                  quality: 480p-hr

          max_unknown_quality:
            mock:
              - {title: 'MaxUnknownQTest.S01E01.XViD-FlexGet'}
            series:
              - MaxUnknownQTest:
                  quality: "<=hdtv"

          quality_from_group:
            mock:
              - {title: 'GroupQual.S01E01.HDTV.XViD-FlexGet'}
              - {title: 'GroupQual.S01E01.PDTV.XViD-FlexGet'}
              - {title: 'GroupQual.S01E01.DSR.XViD-FlexGet'}
              - {title: 'GroupQual.S01E01.1080p.XViD-FlexGet'}
              - {title: 'GroupQual.S01E01.720p.XViD-FlexGet'}
              - {title: 'Other.S01E01.hdtv.dd5.1.XViD-FlexGet'}
              - {title: 'Other.S01E01.720p.hdtv.XViD-FlexGet'}
            series:
              720P:
                - GroupQual
              # Test that an integer group name doesn't cause an exception.
              1080:
                - Test
              hdtv <hr !dd5.1:
                - Other
          quality_in_series_name:
            mock:
            - title: my 720p show S01E01
            - title: my 720p show S01E02 720p
            series:
            - my 720p show:
                quality: '<720p'
    """

    def test_exact_quality(self, execute_task):
        """Series plugin: choose by quality"""
        task = execute_task('exact_quality')
        assert task.find_entry('accepted', title='QTest.S01E01.720p.XViD-FlexGet'), \
            '720p should have been accepted'
        assert len(task.accepted) == 1, 'should have accepted only one'

    def test_quality_fail(self, execute_task):
        task = execute_task('quality_fail')
        assert not task.accepted, 'No qualities should have matched'

    def test_min_quality(self, execute_task):
        """Series plugin: min_quality"""
        task = execute_task('min_quality')
        assert task.find_entry('accepted', title='MinQTest.S01E01.1080p.XViD-FlexGet'), \
            'MinQTest.S01E01.1080p.XViD-FlexGet should have been accepted'
        assert len(task.accepted) == 1, 'should have accepted only one'

    def test_max_quality(self, execute_task):
        """Series plugin: max_quality"""
        task = execute_task('max_quality')
        assert task.find_entry('accepted', title='MaxQTest.S01E01.HDTV.XViD-FlexGet'), \
            'MaxQTest.S01E01.HDTV.XViD-FlexGet should have been accepted'
        assert len(task.accepted) == 1, 'should have accepted only one'

    def test_min_max_quality(self, execute_task):
        """Series plugin: min_quality with max_quality"""
        task = execute_task('min_max_quality')
        assert task.find_entry('accepted', title='MinMaxQTest.S01E01.HR.XViD-FlexGet'), \
            'MinMaxQTest.S01E01.HR.XViD-FlexGet should have been accepted'
        assert len(task.accepted) == 1, 'should have accepted only one'

    def test_max_unknown_quality(self, execute_task):
        """Series plugin: max quality with unknown quality"""
        task = execute_task('max_unknown_quality')
        assert len(task.accepted) == 1, 'should have accepted'

    def test_group_quality(self, execute_task):
        """Series plugin: quality from group name"""
        task = execute_task('quality_from_group')
        assert task.find_entry('accepted', title='GroupQual.S01E01.720p.XViD-FlexGet'), \
            'GroupQual.S01E01.720p.XViD-FlexGet should have been accepted'
        assert len(task.accepted) == 1, 'should have accepted only one (no entries should pass for series `other`'

    def test_quality_in_series_name(self, execute_task):
        """Make sure quality in title does not get parsed as quality"""
        task = execute_task('quality_in_series_name')
        assert task.find_entry('accepted', title='my 720p show S01E01'), \
            'quality in title should not have been parsed'
        assert len(task.accepted) == 1, 'should not have accepted 720p entry'


class TestDatabase(object):
    config = """
        templates:
          global:
            parsing:
              series: {{parser}}
            series:
              - some series
              - progress

        tasks:
          test_1:
            mock:
              - {title: 'Some.Series.S01E20.720p.XViD-FlexGet'}
          test_2:
            mock:
              - {title: 'Some.Series.S01E20.720p.XViD-DoppelGanger'}

          progress_1:
            mock:
              - {title: 'Progress.S01E20.720p-FlexGet'}
              - {title: 'Progress.S01E20.HDTV-FlexGet'}

          progress_2:
            mock:
              - {title: 'Progress.S01E20.720p.Another-FlexGet'}
              - {title: 'Progress.S01E20.HDTV-Another-FlexGet'}
    """

    def test_database(self, execute_task):
        """Series plugin: simple database"""

        task = execute_task('test_1')
        task = execute_task('test_2')
        assert task.find_entry('rejected', title='Some.Series.S01E20.720p.XViD-DoppelGanger'), \
            'failed basic download remembering'

    def test_doppelgangers(self, execute_task):
        """Series plugin: doppelganger releases (dupes)"""

        task = execute_task('progress_1')
        assert task.find_entry('accepted', title='Progress.S01E20.720p-FlexGet'), \
            'best quality not accepted'
        # should not accept anything
        task = execute_task('progress_1')
        assert not task.accepted, 'repeated execution accepted'
        # introduce new doppelgangers
        task = execute_task('progress_2')
        assert not task.accepted, 'doppelgangers accepted'


class TestFilterSeries(object):
    config = """
        templates:
          global:
            parsing:
              series: {{parser}}
        tasks:
        
          test:
            mock:
              - {title: 'Some.Series.S01E20.720p.XViD-FlexGet'}
              - {title: 'Another.Series.S01E20.720p.XViD-FlexGet'}
              - {title: 'Another.Series.S01E21.1080p.H264-FlexGet'}
              - {title: 'Date.Series.10-11-2008.XViD'}
              - {title: 'Date.Series.10.12.2008.XViD'}
              - {title: 'Date.Series.2008-10-13.XViD'}
              - {title: 'Date.Series.10.14.09.XViD'}
              - {title: 'Date Series 2010 11 17 XViD'}
              - {title: 'Useless title', filename: 'Filename.Series.S01E26.XViD'}
              - {title: 'Empty.Description.S01E22.XViD', description: ''}

            # test chaining
            regexp:
              reject:
                - 1080p

            series:
              - another series
              - date series
              - filename series
              - empty description
              - (some) series

          metainfo_series_override:
            metainfo_series: yes
            mock:
              - {title: 'Test.Series.with.extra.crap.S01E02.PDTV.XViD-FlexGet'}
              - {title: 'Other.Show.with.extra.crap.S02E01.PDTV.XViD-FlexGet'}
            series:
              - Test Series

          test_all_series_mode:
            mock:
              - {title: 'Test.Series.S01E02.PDTV.XViD-FlexGet'}
              - {title: 'Test Series - 1x03 - PDTV XViD-FlexGet'}
              - {title: 'Other.Show.S02E01.PDTV.XViD-FlexGet'}
              - {title: 'other show season 2 episode 2'}
              - {title: 'Date.Show.03-29-2012.HDTV.XViD-FlexGet'}
            all_series: yes

          test_alternate_name:
            mock:
            - title: The.Show.S01E01
            - title: Other.Name.S01E02
            - title: many.names.S01E01
            - title: name.1.S01E02
            - title: name.2.S01E03
            - title: paren.title.2013.S01E01
            series:
            - The Show:
                alternate_name: Other Name
            - many names:
                alternate_name:
                - name 1
                - name 2
            - paren title (US):
                alternate_name: paren title 2013
          test_input_order_preserved:
            series:
            - Some Show
    """

    def test_smoke(self, execute_task):
        """Series plugin: test several standard features"""
        task = execute_task('test')

        # normal passing
        assert task.find_entry(title='Another.Series.S01E20.720p.XViD-FlexGet'), \
            'Another.Series.S01E20.720p.XViD-FlexGet should have passed'

        # series with brackets
        assert task.find_entry('accepted', title='Some.Series.S01E20.720p.XViD-FlexGet'), \
            'Some.Series.S01E20.720p.XViD-FlexGet should have been accepted'

        # date formats
        df = ['Date.Series.10-11-2008.XViD', 'Date.Series.10.12.2008.XViD', 'Date Series 2010 11 17 XViD',
              'Date.Series.2008-10-13.XViD', 'Date.Series.10.14.09.XViD']
        for d in df:
            entry = task.find_entry(title=d)
            assert entry, 'Date format did not match %s' % d
            assert 'series_parser' in entry, 'series_parser missing from %s' % d
            assert entry['series_parser'].id_type == 'date', '%s did not return three groups for dates' % d

        # parse from filename
        assert task.find_entry(filename='Filename.Series.S01E26.XViD'), 'Filename parsing failed'

        # empty description
        assert task.find_entry(title='Empty.Description.S01E22.XViD'), 'Empty Description failed'

        # chaining with regexp plugin
        assert task.find_entry('rejected', title='Another.Series.S01E21.1080p.H264-FlexGet'), \
            'regexp chaining'

    def test_metainfo_series_override(self, execute_task):
        """Series plugin: override metainfo_series"""
        task = execute_task('metainfo_series_override')
        # Make sure the metainfo_series plugin is working first
        entry = task.find_entry('entries', title='Other.Show.with.extra.crap.S02E01.PDTV.XViD-FlexGet')
        assert entry['series_guessed'], 'series should have been guessed'
        assert entry['series_name'] == entry['series_parser'].name == 'Other Show With Extra Crap', \
            'metainfo_series is not running'
        # Make sure the good series data overrode metainfo data for the listed series
        entry = task.find_entry('accepted', title='Test.Series.with.extra.crap.S01E02.PDTV.XViD-FlexGet')
        assert not entry.get('series_guessed'), 'series plugin should override series_guessed'
        assert entry['series_name'] == entry['series_parser'].name == 'Test Series', \
            'Series name should be \'Test Series\', was: entry: %s, parser: %s' % (
                entry['series_name'], entry['series_parser'].name)

    def test_all_series_mode(self, execute_task):
        """Series plugin: test all option"""
        task = execute_task('test_all_series_mode')
        assert task.find_entry('accepted', title='Test.Series.S01E02.PDTV.XViD-FlexGet')
        task.find_entry('accepted', title='Test Series - 1x03 - PDTV XViD-FlexGet')
        entry = task.find_entry('accepted', title='Test Series - 1x03 - PDTV XViD-FlexGet')
        assert entry
        assert entry.get('series_name') == 'Test Series'
        entry = task.find_entry('accepted', title='Other.Show.S02E01.PDTV.XViD-FlexGet')
        assert entry.get('series_guessed')
        entry2 = task.find_entry('accepted', title='other show season 2 episode 2')
        # Make sure case is normalized so series are marked with the same name no matter the case in the title
        assert entry.get('series_name') == entry2.get(
            'series_name') == 'Other Show', 'Series names should be in title case'
        entry = task.find_entry('accepted', title='Date.Show.03-29-2012.HDTV.XViD-FlexGet')
        assert entry.get('series_guessed')
        assert entry.get('series_name') == 'Date Show'

    def test_alternate_name(self, execute_task):
        task = execute_task('test_alternate_name')
        assert all(e.accepted for e in task.all_entries), 'All releases should have matched a show'

    @pytest.mark.parametrize('reverse', [False, True])
    def test_input_order_preserved(self, manager, execute_task, reverse):
        """If multiple versions of an episode are acceptable, make sure the first one is accepted."""
        entries = [
            Entry(title='Some Show S01E01 720p proper', url='http://a'),
            Entry(title='Some Show S01E01 1080p', url='http://b')
        ]
        if reverse:
            entries.reverse()
        task = execute_task('test_input_order_preserved', options={'inject': entries})
        assert task.accepted[0] == entries[0], 'first entry should have been accepted'


class TestEpisodeAdvancement(object):
    config = """
        templates:
          global:
            parsing:
              series: {{parser}}
        tasks:
          test_backwards_1:
            mock:
              - {title: 'backwards s02e12'}
              - {title: 'backwards s02e10'}
            series:
              - backwards

          test_backwards_2:
            mock:
              - {title: 'backwards s02e01'}
            series:
              - backwards

          test_backwards_3:
            mock:
              - {title: 'backwards s01e01'}
            series:
              - backwards

          test_backwards_okay_1:
            mock:
              - {title: 'backwards s01e02'}
            series:
              - backwards:
                  tracking: backfill

          test_backwards_okay_2:
            mock:
              - {title: 'backwards s01e03'}
            series:
              - backwards:
                  tracking: no

          test_forwards_1:
            mock:
              - {title: 'forwards s01e01'}
            series:
              - forwards

          test_forwards_2:
            mock:
              - {title: 'forwards s02e01'}
            series:
              - forwards

          test_forwards_3:
            mock:
              - {title: 'forwards s03e01'}
            series:
              - forwards

          test_forwards_4:
            mock:
              - {title: 'forwards s04e02'}
            series:
              - forwards

          test_forwards_5:
            mock:
              - {title: 'forwards s05e01'}
            series:
              - forwards

          test_forwards_okay_1:
            mock:
              - {title: 'forwards s05e01'}
            series:
              - forwards:
                  tracking: no

          test_unordered:
            mock:
              - {title: 'zzz s01e05'}
              - {title: 'zzz s01e06'}
              - {title: 'zzz s01e07'}
              - {title: 'zzz s01e08'}
              - {title: 'zzz s01e09'}
              - {title: 'zzz s01e10'}
              - {title: 'zzz s01e15'}
              - {title: 'zzz s01e14'}
              - {title: 'zzz s01e13'}
              - {title: 'zzz s01e12'}
              - {title: 'zzz s01e11'}
              - {title: 'zzz s01e01'}
            series:
              - zzz

          test_seq1:
            mock:
              - title: seq 05
            series:
              - seq
          test_seq2:
            mock:
              - title: seq 06
            series:
              - seq
          test_seq3:
            mock:
              - title: seq 10
            series:
              - seq
          test_seq4:
            mock:
              - title: seq 01
            series:
              - seq

    """

    def test_backwards(self, execute_task):
        """Series plugin: episode advancement (backwards)"""
        task = execute_task('test_backwards_1')
        assert task.find_entry('accepted', title='backwards s02e12'), \
            'backwards s02e12 should have been accepted'
        assert task.find_entry('accepted', title='backwards s02e10'), \
            'backwards s02e10 should have been accepted within grace margin'
        task = execute_task('test_backwards_2')
        assert task.find_entry('accepted', title='backwards s02e01'), \
            'backwards s02e01 should have been accepted, in current season'
        task = execute_task('test_backwards_3')
        assert task.find_entry('rejected', title='backwards s01e01'), \
            'backwards s01e01 should have been rejected, in previous season'
        task = execute_task('test_backwards_okay_1')
        assert task.find_entry('accepted', title='backwards s01e02'), \
            'backwards s01e01 should have been accepted, backfill enabled'
        task = execute_task('test_backwards_okay_2')
        assert task.find_entry('accepted', title='backwards s01e03'), \
            'backwards s01e01 should have been accepted, tracking off'

    def test_forwards(self, execute_task):
        """Series plugin: episode advancement (future)"""
        task = execute_task('test_forwards_1')
        assert task.find_entry('accepted', title='forwards s01e01'), \
            'forwards s01e01 should have been accepted'
        task = execute_task('test_forwards_2')
        assert task.find_entry('accepted', title='forwards s02e01'), \
            'forwards s02e01 should have been accepted'
        task = execute_task('test_forwards_3')
        assert task.find_entry('accepted', title='forwards s03e01'), \
            'forwards s03e01 should have been accepted'
        task = execute_task('test_forwards_4')
        assert task.find_entry('rejected', title='forwards s04e02'), \
            'forwards s04e02 should have been rejected'
        task = execute_task('test_forwards_5')
        assert task.find_entry('rejected', title='forwards s05e01'), \
            'forwards s05e01 should have been rejected'
        task = execute_task('test_forwards_okay_1')
        assert task.find_entry('accepted', title='forwards s05e01'), \
            'forwards s05e01 should have been accepted with tracking turned off'

    def test_unordered(self, execute_task):
        """Series plugin: unordered episode advancement"""
        task = execute_task('test_unordered')
        assert len(task.accepted) == 12, \
            'not everyone was accepted'

    def test_sequence(self, execute_task):
        # First should be accepted
        task = execute_task('test_seq1')
        entry = task.find_entry('accepted', title='seq 05')
        assert entry['series_id'] == 5

        # Next in sequence should be accepted
        task = execute_task('test_seq2')
        entry = task.find_entry('accepted', title='seq 06')
        assert entry['series_id'] == 6

        # Should be too far in the future
        task = execute_task('test_seq3')
        entry = task.find_entry(title='seq 10')
        assert entry not in task.accepted, 'Should have been too far in future'

        # Should be too far in the past
        task = execute_task('test_seq4')
        entry = task.find_entry(title='seq 01')
        assert entry not in task.accepted, 'Should have been too far in the past'


class TestFilterSeriesPriority(object):
    config = """
        templates:
          global:
            parsing:
              series: {{parser}}
        tasks:
          test:
            mock:
              - {title: 'foobar 720p s01e01'}
              - {title: 'foobar hdtv s01e01'}
            regexp:
              reject:
                - 720p
            series:
              - foobar
    """

    def test_priorities(self, execute_task):
        """Series plugin: regexp plugin is able to reject before series plugin"""
        task = execute_task('test')
        assert task.find_entry('rejected', title='foobar 720p s01e01'), \
            'foobar 720p s01e01 should have been rejected'
        assert task.find_entry('accepted', title='foobar hdtv s01e01'), \
            'foobar hdtv s01e01 is not accepted'


class TestPropers(object):
    config = """
        templates:
          global:
            parsing:
              series: {{parser}}
            # prevents seen from rejecting on second execution,
            # we want to see that series is able to reject
            disable: builtins
            series:
              - test
              - foobar
              - asfd:
                  quality: HR-1080p
              - V
              - tftest:
                  propers: 3 hours
              - notest:
                  propers: no

        tasks:
          propers_1:
            mock:
              - {title: 'Test.S01E01.720p-FlexGet'}

          # introduce proper, should be accepted
          propers_2:
            mock:
              - {title: 'Test.S01E01.720p.Proper-FlexGet'}

          # introduce non-proper, should not be downloaded
          propers_3:
            mock:
              - {title: 'Test.S01E01.FlexGet'}

          # introduce proper at the same time, should nuke non-proper and get proper
          proper_at_first:
            mock:
              - {title: 'Foobar.S01E01.720p.FlexGet'}
              - {title: 'Foobar.S01E01.720p.proper.FlexGet'}

          # test a lot of propers at once
          lot_propers:
            mock:
              - {title: 'V.2009.S01E01.PROPER.HDTV.A'}
              - {title: 'V.2009.S01E01.PROPER.HDTV.B'}
              - {title: 'V.2009.S01E01.PROPER.HDTV.C'}

          diff_quality_1:
            mock:
              - {title: 'Test.S01E02.720p-FlexGet'}

          # low quality proper, should not be accepted
          diff_quality_2:
            mock:
              - {title: 'Test.S01E02.HDTV.Proper-FlexGet'}

          # min + max quality with propers
          min_max_quality_1:
            mock:
              - {title: 'asfd.S01E01.720p-FlexGet'}
          min_max_quality_2:
            mock:
              - {title: 'asfd.S01E01.720p.Proper-FlexGet'}

          proper_timeframe_1:
            mock:
              - {title: 'TFTest.S01E01.720p-FlexGet'}

          proper_timeframe_2:
            mock:
              - {title: 'TFTest.S01E01.720p.proper-FlexGet'}

          no_propers_1:
            mock:
              - {title: 'NoTest.S01E01.720p-FlexGet'}

          no_propers_2:
            mock:
              - {title: 'NoTest.S01E01.720p.proper-FlexGet'}

          proper_upgrade_1:
            mock:
              - {title: 'Test.S02E01.hdtv.proper'}

          proper_upgrade_2:
            mock:
              - {title: 'Test.S02E01.hdtv.real.proper'}

          anime_proper_1:
            mock:
              - title: test 04v0 hdtv

          anime_proper_2:
            mock:
              - title: test 04 hdtv

          fastsub_proper_1:
            mock:
              - title: test s01e01 Fastsub hdtv

          fastsub_proper_2:
               mock:
                 - title: test s01e01 Fastsub repack hdtv

          fastsub_proper_3:
             mock:
              - title: test s01e01 hdtv

          fastsub_proper_4:
            mock:
               - title: test s01e01 proper hdtv
        """

    def test_propers_timeframe(self, execute_task):
        """Series plugin: propers timeframe"""
        task = execute_task('proper_timeframe_1')
        assert task.find_entry('accepted', title='TFTest.S01E01.720p-FlexGet'), \
            'Did not accept before timeframe'

        # let 6 hours pass
        age_series(hours=6)

        task = execute_task('proper_timeframe_2')
        assert task.find_entry('rejected', title='TFTest.S01E01.720p.proper-FlexGet'), \
            'Did not reject after proper timeframe'

    def test_no_propers(self, execute_task):
        """Series plugin: no propers at all"""
        task = execute_task('no_propers_1')
        assert len(task.accepted) == 1, 'broken badly'
        task = execute_task('no_propers_2')
        assert len(task.rejected) == 1, 'accepted proper'

    def test_min_max_propers(self, execute_task):
        """Series plugin: min max propers"""
        task = execute_task('min_max_quality_1')
        assert len(task.accepted) == 1, 'uhh, broken badly'
        task = execute_task('min_max_quality_2')
        assert len(task.accepted) == 1, 'should have accepted proper'

    def test_lot_propers(self, execute_task):
        """Series plugin: proper flood"""
        task = execute_task('lot_propers')
        assert len(task.accepted) == 1, 'should have accepted (only) one of the propers'

    def test_diff_quality_propers(self, execute_task):
        """Series plugin: proper in different/wrong quality"""
        task = execute_task('diff_quality_1')
        assert len(task.accepted) == 1
        task = execute_task('diff_quality_2')
        assert len(task.accepted) == 0, 'should not have accepted lower quality proper'

    def test_propers(self, execute_task):
        """Series plugin: proper accepted after episode is downloaded"""
        # start with normal download ...
        task = execute_task('propers_1')
        assert task.find_entry('accepted', title='Test.S01E01.720p-FlexGet'), \
            'Test.S01E01-FlexGet should have been accepted'

        # rejects downloaded
        task = execute_task('propers_1')
        assert task.find_entry('rejected', title='Test.S01E01.720p-FlexGet'), \
            'Test.S01E01-FlexGet should have been rejected'

        # accepts proper
        task = execute_task('propers_2')
        assert task.find_entry('accepted', title='Test.S01E01.720p.Proper-FlexGet'), \
            'new undownloaded proper should have been accepted'

        # reject downloaded proper
        task = execute_task('propers_2')
        assert task.find_entry('rejected', title='Test.S01E01.720p.Proper-FlexGet'), \
            'downloaded proper should have been rejected'

        # reject episode that has been downloaded normally and with proper
        task = execute_task('propers_3')
        assert task.find_entry('rejected', title='Test.S01E01.FlexGet'), \
            'Test.S01E01.FlexGet should have been rejected'

    def test_proper_available(self, execute_task):
        """Series plugin: proper available immediately"""
        task = execute_task('proper_at_first')
        assert task.find_entry('accepted', title='Foobar.S01E01.720p.proper.FlexGet'), \
            'Foobar.S01E01.720p.proper.FlexGet should have been accepted'

    def test_proper_upgrade(self, execute_task):
        """Series plugin: real proper after proper"""
        task = execute_task('proper_upgrade_1')
        assert task.find_entry('accepted', title='Test.S02E01.hdtv.proper')
        task = execute_task('proper_upgrade_2')
        assert task.find_entry('accepted', title='Test.S02E01.hdtv.real.proper')

    def test_anime_proper(self, execute_task):
        task = execute_task('anime_proper_1')
        assert task.accepted, 'ep should have accepted'
        task = execute_task('anime_proper_2')
        assert task.accepted, 'proper ep should have been accepted'

    def test_fastsub_proper(self, execute_task):
        task = execute_task('fastsub_proper_1')
        assert task.accepted, 'ep should have accepted'
        task = execute_task('fastsub_proper_2')
        assert task.accepted, 'proper ep should have been accepted'
        task = execute_task('fastsub_proper_3')
        assert task.accepted, 'proper ep should have been accepted'
        task = execute_task('fastsub_proper_4')
        assert task.accepted, 'proper ep should have been accepted'


class TestSimilarNames(object):
    # hmm, not very good way to test this .. seriesparser should be tested alone?

    config = """
        templates:
          global:
            parsing:
              series: {{parser}}
        tasks:
          test:
            mock:
              - {title: 'FooBar.S03E01.DSR-FlexGet'}
              - {title: 'FooBar: FirstAlt.S02E01.DSR-FlexGet'}
              - {title: 'FooBar: SecondAlt.S01E01.DSR-FlexGet'}
            series:
              - FooBar
              - 'FooBar: FirstAlt'
              - 'FooBar: SecondAlt'
          test_ambiguous:
            mock:
            - title: Foo.2.2
            series:
            - Foo:
                identified_by: sequence
            - Foo 2:
                identified_by: sequence
    """

    def test_names(self, execute_task):
        """Series plugin: similar namings"""
        task = execute_task('test')
        assert task.find_entry('accepted', title='FooBar.S03E01.DSR-FlexGet'), 'Standard failed?'
        assert task.find_entry('accepted', title='FooBar: FirstAlt.S02E01.DSR-FlexGet'), 'FirstAlt failed'
        assert task.find_entry('accepted', title='FooBar: SecondAlt.S01E01.DSR-FlexGet'), 'SecondAlt failed'

    def test_ambiguous(self, execute_task):
        task = execute_task('test_ambiguous')
        # In the event of ambiguous match, more specific one should be chosen
        assert task.find_entry('accepted', title='Foo.2.2')['series_name'] == 'Foo 2'


class TestDuplicates(object):
    config = """
        templates:
          global:
            parsing:
              series: {{parser}}
            # just cleans log a bit ..
            disable:
              - seen

        tasks:
          test_dupes:
            mock:
              - {title: 'Foo.2009.S02E04.HDTV.XviD-2HD[FlexGet]'}
              - {title: 'Foo.2009.S02E04.HDTV.XviD-2HD[ASDF]'}
            series:
              - Foo 2009

          test_1:
            mock:
              - {title: 'Foo.Bar.S02E04.HDTV.XviD-2HD[FlexGet]'}
              - {title: 'Foo.Bar.S02E04.HDTV.XviD-2HD[ASDF]'}
            series:
              - foo bar

          test_2:
            mock:
              - {title: 'Foo.Bar.S02E04.XviD-2HD[ASDF]'}
              - {title: 'Foo.Bar.S02E04.HDTV.720p.XviD-2HD[FlexGet]'}
              - {title: 'Foo.Bar.S02E04.DSRIP.XviD-2HD[ASDF]'}
              - {title: 'Foo.Bar.S02E04.HDTV.1080p.XviD-2HD[ASDF]'}
              - {title: 'Foo.Bar.S02E03.HDTV.XviD-FlexGet'}
              - {title: 'Foo.Bar.S02E05.720p.HDTV.XviD-YYY'}
            series:
              - foo bar

          test_true_dupes:
            mock:
              - {title: 'Dupe.S02E04.HDTV.XviD-FlexGet'}
              - {title: 'Dupe.S02E04.HDTV.XviD-FlexGet'}
              - {title: 'Dupe.S02E04.HDTV.XviD-FlexGet'}
            series:
              - dupe
    """

    def test_dupes(self, execute_task):
        """Series plugin: dupes with same quality"""
        task = execute_task('test_dupes')
        assert len(task.accepted) == 1, 'accepted both'

    def test_true_dupes(self, execute_task):
        """Series plugin: true duplicate items"""
        task = execute_task('test_true_dupes')
        assert len(task.accepted) == 1, 'should have accepted (only) one'

    def test_downloaded(self, execute_task):
        """Series plugin: multiple downloaded and new episodes are handled correctly"""

        task = execute_task('test_1')
        task = execute_task('test_2')

        # these should be accepted
        accepted = ['Foo.Bar.S02E03.HDTV.XviD-FlexGet', 'Foo.Bar.S02E05.720p.HDTV.XviD-YYY']
        for item in accepted:
            assert task.find_entry('accepted', title=item), \
                '%s should have been accepted' % item

        # these should be rejected
        rejected = ['Foo.Bar.S02E04.XviD-2HD[ASDF]', 'Foo.Bar.S02E04.HDTV.720p.XviD-2HD[FlexGet]',
                    'Foo.Bar.S02E04.DSRIP.XviD-2HD[ASDF]', 'Foo.Bar.S02E04.HDTV.1080p.XviD-2HD[ASDF]']
        for item in rejected:
            assert task.find_entry('rejected', title=item), \
                '%s should have been rejected' % item


class TestQualities(object):
    config = """
        templates:
          global:
            parsing:
              series: {{parser}}
            disable: builtins
            series:
              - FooBar:
                  qualities:
                    - SDTV
                    - 720p
                    - 1080p
              - FooBaz:
                  upgrade: yes
                  qualities:
                    - hdtv
                    - hr
                    - 720p
              - FooBum:
                  quality: 720p-1080i
                  upgrade: yes
              - FooD:
                  target: 720p
                  timeframe: 0 hours
                  upgrade: yes
        tasks:
          test_1:
            mock:
              - {title: 'FooBar.S01E01.PDTV-FlexGet'}
              - {title: 'FooBar.S01E01.1080p-FlexGet'}
              - {title: 'FooBar.S01E01.HR-FlexGet'}
          test_2:
            mock:
              - {title: 'FooBar.S01E01.720p-FlexGet'}

          propers_1:
            mock:
              - {title: 'FooBar.S01E02.720p-FlexGet'}
          propers_2:
            mock:
              - {title: 'FooBar.S01E02.720p.Proper-FlexGet'}

          upgrade_1:
            mock:
              - {title: 'FooBaz.S01E02.pdtv-FlexGet'}
              - {title: 'FooBaz.S01E02.HR-FlexGet'}

          upgrade_2:
            mock:
              - {title: 'FooBaz.S01E02.720p-FlexGet'}
              - {title: 'FooBaz.S01E02.1080p-FlexGet'}

          upgrade_3:
            mock:
              - {title: 'FooBaz.S01E02.hdtv-FlexGet'}
              - {title: 'FooBaz.S01E02.720p rc-FlexGet'}
          quality_upgrade_1:
            mock:
              - title: FooBum.S03E01.1080p # too high
              - title: FooBum.S03E01.hdtv # too low
              - title: FooBum.S03E01.720p # in range
          quality_upgrade_2:
            mock:
              - title: FooBum.S03E01.1080i # should be upgraded to
              - title: FooBum.S03E01.720p-ver2 # Duplicate ep
          target_1:
            mock:
              - title: Food.S06E11.hdtv
          target_2:
            mock:
              - title: Food.S06E11.1080p
              - title: Food.S06E11.720p
    """

    def test_qualities(self, execute_task):
        """Series plugin: qualities"""
        task = execute_task('test_1')

        assert task.find_entry('accepted', title='FooBar.S01E01.PDTV-FlexGet'), \
            'Didn''t accept FooBar.S01E01.PDTV-FlexGet'
        assert task.find_entry('accepted', title='FooBar.S01E01.1080p-FlexGet'), \
            'Didn''t accept FooBar.S01E01.1080p-FlexGet'

        assert not task.find_entry('accepted', title='FooBar.S01E01.HR-FlexGet'), \
            'Accepted FooBar.S01E01.HR-FlexGet'

        task = execute_task('test_2')

        assert task.find_entry('accepted', title='FooBar.S01E01.720p-FlexGet'), \
            'Didn''t accept FooBar.S01E01.720p-FlexGet'

        # test that it rejects them afterwards

        task = execute_task('test_1')

        assert task.find_entry('rejected', title='FooBar.S01E01.PDTV-FlexGet'), \
            'Didn\'t reject FooBar.S01E01.PDTV-FlexGet'
        assert task.find_entry('rejected', title='FooBar.S01E01.1080p-FlexGet'), \
            'Didn\'t reject FooBar.S01E01.1080p-FlexGet'

        assert not task.find_entry('accepted', title='FooBar.S01E01.HR-FlexGet'), \
            'Accepted FooBar.S01E01.HR-FlexGet'

    def test_propers(self, execute_task):
        """Series plugin: qualities + propers"""
        task = execute_task('propers_1')
        assert task.accepted
        task = execute_task('propers_2')
        assert task.accepted, 'proper not accepted'
        task = execute_task('propers_2')
        assert not task.accepted, 'proper accepted again'

    def test_qualities_upgrade(self, execute_task):
        task = execute_task('upgrade_1')
        assert task.find_entry('accepted', title='FooBaz.S01E02.HR-FlexGet'), 'HR quality should be accepted'
        assert len(task.accepted) == 1, 'Only best quality should be accepted'
        task = execute_task('upgrade_2')
        assert task.find_entry('accepted', title='FooBaz.S01E02.720p-FlexGet'), '720p quality should be accepted'
        assert len(task.accepted) == 1, 'Only best quality should be accepted'
        task = execute_task('upgrade_3')
        assert not task.accepted, 'Should not have accepted worse qualities'

    def test_quality_upgrade(self, execute_task):
        task = execute_task('quality_upgrade_1')
        assert len(task.accepted) == 1, 'Only one ep should have passed quality filter'
        assert task.find_entry('accepted', title='FooBum.S03E01.720p')
        task = execute_task('quality_upgrade_2')
        assert len(task.accepted) == 1, 'one ep should be valid upgrade'
        assert task.find_entry('accepted', title='FooBum.S03E01.1080i')

    def test_target_upgrade(self, execute_task):
        task = execute_task('target_1')
        assert len(task.accepted) == 1, 'Only one ep should have been grabbed'
        assert task.find_entry('accepted', title='Food.S06E11.hdtv')
        task = execute_task('target_2')
        assert len(task.accepted) == 1, 'one ep should be valid upgrade'
        assert task.find_entry('accepted', title='Food.S06E11.720p'), 'Should upgrade to `target`'


class TestIdioticNumbering(object):
    config = """
        templates:
          global:
            parsing:
              series: {{parser}}
            series:
              - FooBar:
                  identified_by: ep

        tasks:
          test_1:
            mock:
              - {title: 'FooBar.S01E01.PDTV-FlexGet'}
          test_2:
            mock:
              - {title: 'FooBar.102.PDTV-FlexGet'}
    """

    def test_idiotic(self, execute_task):
        """Series plugin: idiotic numbering scheme"""

        task = execute_task('test_1')
        task = execute_task('test_2')
        entry = task.find_entry(title='FooBar.102.PDTV-FlexGet')
        assert entry, 'entry not found?'
        assert entry['series_season'] == 1, 'season not detected'
        assert entry['series_episode'] == 2, 'episode not detected'


class TestNormalization(object):
    config = """
        templates:
          global:
            parsing:
              series: {{parser}}
            disable: [seen]
        tasks:
          test_1:
            mock:
              - {title: 'FooBar.S01E01.PDTV-FlexGet'}
            series:
              - FOOBAR
          test_2:
            mock:
              - {title: 'FooBar.S01E01.PDTV-aoeu'}
            series:
              - foobar
          test_3:
            mock:
              - title: Foo bar & co 2012.s01e01.sdtv.a
            series:
              - foo bar & co 2012
          test_4:
            mock:
              - title: Foo bar & co 2012.s01e01.sdtv.b
            series:
              - Foo/Bar and Co. (2012)
    """

    def test_capitalization(self, execute_task):
        """Series plugin: configuration capitalization"""
        task = execute_task('test_1')
        assert task.find_entry('accepted', title='FooBar.S01E01.PDTV-FlexGet')
        task = execute_task('test_2')
        assert task.find_entry('rejected', title='FooBar.S01E01.PDTV-aoeu')

    def test_normalization(self, execute_task):
        task = execute_task('test_3')
        assert task.find_entry('accepted', title='Foo bar & co 2012.s01e01.sdtv.a')
        task = execute_task('test_4')
        assert task.find_entry('rejected', title='Foo bar & co 2012.s01e01.sdtv.b')


class TestMixedNumbering(object):
    config = """
        templates:
          global:
            parsing:
              series: {{parser}}
            series:
              - FooBar:
                  identified_by: ep

        tasks:
          test_1:
            mock:
              - {title: 'FooBar.S03E07.PDTV-FlexGet'}
          test_2:
            mock:
              - {title: 'FooBar.0307.PDTV-FlexGet'}
    """

    def test_mixednumbering(self, execute_task):
        """Series plugin: Mixed series numbering"""

        task = execute_task('test_1')
        assert task.find_entry('accepted', title='FooBar.S03E07.PDTV-FlexGet')
        task = execute_task('test_2')
        assert task.find_entry('rejected', title='FooBar.0307.PDTV-FlexGet')


class TestExact(object):
    config = """
        templates:
          global:
            parsing:
              series: {{parser}}
        tasks:
          auto:
            mock:
              - {title: 'ABC.MIAMI.S01E01.PDTV-FlexGet'}
              - {title: 'ABC.S01E01.PDTV-FlexGet'}
              - {title: 'ABC.LA.S01E01.PDTV-FlexGet'}
            series:
              - ABC
              - ABC LA
              - ABC Miami
          name_regexp:
            mock:
              - title: show s09e05 hdtv
              - title: show a s09e06 hdtv
            series:
              - show:
                  name_regexp: ^show
                  exact: yes
          date:
            mock:
              - title: date show 04.01.2011 hdtv
              - title: date show b 04.02.2011 hdtv
            series:
              - date show:
                  exact: yes
    """

    def test_auto(self, execute_task):
        """Series plugin: auto enable exact"""
        task = execute_task('auto')
        assert task.find_entry('accepted', title='ABC.S01E01.PDTV-FlexGet')
        assert task.find_entry('accepted', title='ABC.LA.S01E01.PDTV-FlexGet')
        assert task.find_entry('accepted', title='ABC.MIAMI.S01E01.PDTV-FlexGet')

    def test_with_name_regexp(self, execute_task):
        task = execute_task('name_regexp')
        assert task.find_entry('accepted', title='show s09e05 hdtv')
        assert not task.find_entry('accepted', title='show a s09e06 hdtv')

    def test_dated_show(self, execute_task):
        task = execute_task('date')
        assert task.find_entry('accepted', title='date show 04.01.2011 hdtv')
        assert not task.find_entry('accepted', title='date show b 04.02.2011 hdtv')


class TestTimeframe(object):
    config = """
        templates:
          global:
            parsing:
              series: {{parser}}
            series:
              - test:
                  timeframe: 5 hours
                  target: 720p
        tasks:
          test_no_waiting:
            mock:
              - {title: 'Test.S01E01.720p-FlexGet'}

          test_stop_waiting_1:
            mock:
              - {title: 'Test.S01E02.HDTV-FlexGet'}

          test_stop_waiting_2:
             mock:
               - {title: 'Test.S01E02.720p-FlexGet'}

          test_proper_afterwards:
             mock:
               - {title: 'Test.S01E02.720p.Proper-FlexGet'}

          test_expires:
            mock:
              - {title: 'Test.S01E03.pdtv-FlexGet'}

          test_min_max_fail:
            series:
              - mm test:
                  timeframe: 5 hours
                  target: 720p
                  quality: hdtv+ <=720p
            mock:
              - {title: 'MM Test.S01E02.pdtv-FlexGet'}
              - {title: 'MM Test.S01E02.1080p-FlexGet'}

          test_min_max_pass:
            series:
              - mm test:
                  timeframe: 5 hours
                  target: 720p
                  quality: hdtv+ <=720p
            mock:
              - {title: 'MM Test.S01E02.pdtv-FlexGet'}
              - {title: 'MM Test.S01E02.hdtv-FlexGet'}
              - {title: 'MM Test.S01E02.1080p-FlexGet'}

          test_qualities_fail:
            series:
              - q test:
                  timeframe: 5 hours
                  qualities:
                    - hdtv
                    - 1080p

            mock:
              - {title: 'Q Test.S01E02.pdtv-FlexGet'}
              - {title: 'Q Test.S01E02.1080p-FlexGet'}

          test_qualities_pass:
            series:
              - q test:
                  timeframe: 5 hours
                  qualities:
                    - sdtv
                    - 720p

            mock:
              - {title: 'Q Test.S01E02.1080p-FlexGet'}

          test_with_quality_1:
            series:
            - q test:
                timeframe: 5 hours
                quality: hdtv+
                target: 720p
            mock:
            - title: q test s01e01 pdtv 720p

          test_with_quality_2:
            series:
            - q test:
                timeframe: 5 hours
                quality: hdtv+
                target: 720p
            mock:
            - title: q test s01e01 hdtv

    """

    def test_no_waiting(self, execute_task):
        """Series plugin: no timeframe waiting needed"""
        task = execute_task('test_no_waiting')
        assert task.find_entry('accepted', title='Test.S01E01.720p-FlexGet'), \
            '720p not accepted immediattely'

    def test_stop_waiting(self, execute_task):
        """Series plugin: timeframe quality appears, stop waiting, proper appears"""
        task = execute_task('test_stop_waiting_1')
        assert task.entries and not task.accepted
        task = execute_task('test_stop_waiting_2')
        assert task.find_entry('accepted', title='Test.S01E02.720p-FlexGet'), \
            '720p should have caused stop waiting'
        task = execute_task('test_proper_afterwards')
        assert task.find_entry('accepted', title='Test.S01E02.720p.Proper-FlexGet'), \
            'proper should have been accepted'

    def test_expires(self, execute_task):
        """Series plugin: timeframe expires"""
        # first execution should not accept anything
        task = execute_task('test_expires')
        assert not task.accepted

        # let 3 hours pass
        age_series(hours=3)
        task = execute_task('test_expires')
        assert not task.accepted, 'expired too soon'

        # let another 3 hours pass, should expire now!
        age_series(hours=6)
        task = execute_task('test_expires')
        assert task.accepted, 'timeframe didn\'t expire'

    def test_min_max_fail(self, execute_task):
        task = execute_task('test_min_max_fail')
        assert not task.accepted

        # Let 6 hours pass, timeframe should not even been started, as pdtv doesn't meet min_quality
        age_series(hours=6)
        task = execute_task('test_min_max_fail')
        assert task.entries and not task.accepted

    def test_min_max_pass(self, execute_task):
        task = execute_task('test_min_max_pass')
        assert not task.accepted

        # Let 6 hours pass, timeframe should expire and accept hdtv copy
        age_series(hours=6)
        task = execute_task('test_min_max_pass')
        assert task.find_entry('accepted', title='MM Test.S01E02.hdtv-FlexGet')
        assert len(task.accepted) == 1

    def test_qualities_fail(self, execute_task):
        task = execute_task('test_qualities_fail')
        assert task.find_entry('accepted', title='Q Test.S01E02.1080p-FlexGet'), \
            'should have accepted wanted quality'
        assert len(task.accepted) == 1

        # Let 6 hours pass, timeframe should not even been started, as we already have one of our qualities
        age_series(hours=6)
        task = execute_task('test_qualities_fail')
        assert task.entries and not task.accepted

    def test_qualities_pass(self, execute_task):
        task = execute_task('test_qualities_pass')
        assert not task.accepted, 'None of the qualities should have matched'

        # Let 6 hours pass, timeframe should expire and accept 1080p copy
        age_series(hours=6)
        task = execute_task('test_qualities_pass')
        assert task.find_entry('accepted', title='Q Test.S01E02.1080p-FlexGet')
        assert len(task.accepted) == 1

    def test_with_quality(self, execute_task):
        task = execute_task('test_with_quality_1')
        assert not task.accepted, 'Entry does not pass quality'

        age_series(hours=6)
        # Entry from first test feed should not pass quality
        task = execute_task('test_with_quality_1')
        assert not task.accepted, 'Entry does not pass quality'
        # Timeframe should not yet have started
        task = execute_task('test_with_quality_2')
        assert not task.accepted, 'Timeframe should not yet have passed'

        age_series(hours=6)
        task = execute_task('test_with_quality_2')
        assert task.accepted, 'Timeframe should have passed'


class TestBacklog(object):
    config = """
        templates:
          global:
            parsing:
              series: {{parser}}
        tasks:
          backlog:
            mock:
              - {title: 'Test.S01E01.hdtv-FlexGet'}
            series:
              - test: {timeframe: 6 hours}
    """

    def testBacklog(self, manager, execute_task):
        """Series plugin: backlog"""
        task = execute_task('backlog')
        assert task.entries and not task.accepted, 'no entries at the start'
        # simulate test going away from the task
        del (manager.config['tasks']['backlog']['mock'])
        age_series(hours=12)
        task = execute_task('backlog')
        assert task.accepted, 'backlog is not injecting episodes'


class TestManipulate(object):
    """Tests that it's possible to manipulate entries before they're parsed by series plugin"""

    config = """
        templates:
          global:
            parsing:
              series: {{parser}}
        tasks:
          test_1:
            mock:
              - {title: 'PREFIX: Test.S01E01.hdtv-FlexGet'}
            series:
              - test
          test_2:
            mock:
              - {title: 'PREFIX: Test.S01E01.hdtv-FlexGet'}
            series:
              - test
            manipulate:
              - title:
                  extract: '^PREFIX: (.*)'
    """

    def testManipulate(self, execute_task):
        """Series plugin: test manipulation priority"""
        # should not work with the prefix
        task = execute_task('test_1')
        assert not task.accepted, 'series accepted even with prefix?'
        assert not task.accepted, 'series rejecte even with prefix?'
        task = execute_task('test_2')
        assert task.accepted, 'manipulate failed to pre-clean title'


class TestFromGroup(object):
    config = """
        templates:
          global:
            parsing:
              series: {{parser}}
        tasks:
          test:
            mock:
              - {title: '[Ignored] Test 12'}
              - {title: '[FlexGet] Test 12'}
              - {title: 'Test.13.HDTV-Ignored'}
              - {title: 'Test.13.HDTV-FlexGet'}
              - {title: 'Test.14.HDTV-Name'}
              - {title: 'Test :: h264 10-bit | Softsubs (FlexGet) | Episode 3'}
              - {title: 'Test :: h264 10-bit | Softsubs (Ignore) | Episode 3'}
            series:
              - test: {from_group: [Name, FlexGet]}
    """

    def test_from_group(self, execute_task):
        """Series plugin: test from_group"""
        task = execute_task('test')
        assert task.find_entry('accepted', title='[FlexGet] Test 12')
        assert task.find_entry('accepted', title='Test.13.HDTV-FlexGet')
        assert task.find_entry('accepted', title='Test.14.HDTV-Name')
        assert task.find_entry('accepted', title='Test :: h264 10-bit | Softsubs (FlexGet) | Episode 3')


class TestBegin(object):
    config = """
        templates:
          global:
            parsing:
              series: {{parser}}
          eps:
            mock:
              - {title: 'WTest.S02E03.HDTV.XViD-FlexGet'}
              - {title: 'W2Test.S02E03.HDTV.XViD-FlexGet'}
        tasks:
          season_id_test:
            template: eps
            series:
              - WTest:
                  begin: S02
              - W2Test:
                  begin: S03
          before_ep_test:
            template: eps
            series:
              - WTest:
                  begin: S02E05
              - W2Test:
                  begin: S03E02
          after_ep_test:
            template: eps
            series:
              - WTest:
                  begin: S02E03
              - W2Test:
                  begin: S02E01
          before_seq_test:
            mock:
            - title: WTest.1.HDTV.XViD-FlexGet
            - title: W2Test.13.HDTV.XViD-FlexGet
            series:
              - WTest:
                  begin: 2
              - W2Test:
                  begin: 120
          after_seq_test:
            mock:
            - title: WTest.2.HDTV.XViD-FlexGet
            - title: W2Test.123.HDTV.XViD-FlexGet
            series:
              - WTest:
                  begin: 2
              - W2Test:
                  begin: 120
          before_date_test:
            mock:
            - title: WTest.2001.6.6.HDTV.XViD-FlexGet
            - title: W2Test.12.30.2012.HDTV.XViD-FlexGet
            series:
              - WTest:
                  begin: '2009-05-05'
              - W2Test:
                  begin: '2012-12-31'
          after_date_test:
            mock:
            - title: WTest.2009.5.5.HDTV.XViD-FlexGet
            - title: W2Test.1.1.2013.HDTV.XViD-FlexGet
            series:
              - WTest:
                  begin: '2009-05-05'
              - W2Test:
                  begin: '2012-12-31'
          test_advancement1:
            mock:
            - title: WTest.S01E01
            series:
            - WTest
          test_advancement2:
            mock:
            - title: WTest.S03E01
            series:
            - WTest
          test_advancement3:
            mock:
            - title: WTest.S03E01
            series:
            - WTest:
                begin: S03E01

    """

    def test_season_id(self, execute_task):
        task = execute_task('season_id_test')
        assert task.find_entry('accepted', title='WTest.S02E03.HDTV.XViD-FlexGet'), \
            'Entry should have been accepted, it\'s after the begin episode'
        assert task.find_entry('rejected', title='W2Test.S02E03.HDTV.XViD-FlexGet'), \
            'Entry should have been rejected, it\'s before the begin episode'

    def test_before_ep(self, execute_task):
        task = execute_task('before_ep_test')
        assert not task.accepted, 'No entries should have been accepted, they are before the begin episode'

    def test_after_ep(self, execute_task):
        task = execute_task('after_ep_test')
        assert len(task.accepted) == 2, 'Entries should have been accepted, they are not before the begin episode'

    def test_before_seq(self, execute_task):
        task = execute_task('before_seq_test')
        assert not task.accepted, 'No entries should have been accepted, they are before the begin episode'

    def test_after_seq(self, execute_task):
        task = execute_task('after_seq_test')
        assert len(task.accepted) == 2, 'Entries should have been accepted, they are not before the begin episode'

    def test_before_date(self, execute_task):
        task = execute_task('before_date_test')
        assert not task.accepted, 'No entries should have been accepted, they are before the begin episode'

    def test_after_date(self, execute_task):
        task = execute_task('after_date_test')
        assert len(task.accepted) == 2, 'Entries should have been accepted, they are not before the begin episode'

    def test_advancement(self, execute_task):
        # Put S01E01 into the database as latest download
        task = execute_task('test_advancement1')
        assert task.accepted
        # Just verify regular ep advancement would block S03E01
        task = execute_task('test_advancement2')
        assert not task.accepted, 'Episode advancement should have blocked'
        # Make sure ep advancement doesn't block it when we've set begin to that ep
        task = execute_task('test_advancement3')
        assert task.accepted, 'Episode should have been accepted'


class TestSeriesPremiere(object):
    config = """
        templates:
          global:
            parsing:
              series: {{parser}}
            metainfo_series: yes
            series_premiere: yes
        tasks:
          test:
            mock:
              - {title: 'Foobar.S01E01.PDTV-FlexGet'}
              - {title: 'Foobar.S01E11.1080p-FlexGet'}
              - {title: 'Foobar.S02E02.HR-FlexGet'}
    """

    def testOnlyPremieres(self, execute_task):
        """Test series premiere"""
        task = execute_task('test')
        assert task.find_entry('accepted', title='Foobar.S01E01.PDTV-FlexGet',
                               series_name='Foobar', series_season=1,
                               series_episode=1), 'Series premiere should have been accepted'
        assert len(task.accepted) == 1
        # TODO: Add more tests, test interaction with series plugin and series_exists


class TestImportSeries(object):
    config = """
        templates:
          global:
            parsing:
              series: {{parser}}
        tasks:
          timeframe_max:
            configure_series:
              settings:
                propers: 12 hours
                target: 720p
                timeframe: 5 minutes
                quality: "<=720p <=bluray"
              from:
                mock:
                  - title: the show
            mock:
              - title: the show s03e02 1080p bluray
              - title: the show s03e02 hdtv
          test_import_altnames:
            configure_series:
              from:
                mock:
                  - {title: 'the show', configure_series_alternate_name: 'le show'}
            mock:
              - title: le show s03e03
    """

    def test_timeframe_max(self, execute_task):
        """Tests configure_series as well as timeframe with max_quality."""
        task = execute_task('timeframe_max')
        assert not task.accepted, 'Entry shouldnot have been accepted on first run.'
        age_series(minutes=6)
        task = execute_task('timeframe_max')
        assert task.find_entry('accepted', title='the show s03e02 hdtv'), \
            'hdtv should have been accepted after timeframe.'

    def test_import_altnames(self, execute_task):
        """Tests configure_series with alternate_name."""
        task = execute_task('test_import_altnames')
        entry = task.find_entry(title='le show s03e03')
        assert entry.accepted, 'entry matching series alternate name should have been accepted.'
        assert entry['series_name'] == 'the show', 'entry series should be set to the main name'


class TestIDTypes(object):
    config = """
        templates:
          global:
            parsing:
              series: {{parser}}
        tasks:
          all_types:
            series:
              - episode
              - seasonless episode
              - date
              - sequence
              - stupid id:
                  id_regexp: (\\dcat)
            mock:
              - title: episode S03E04
              - title: episode 3x05
              - title: date 2011.4.3 other crap hdtv
              - title: date 4.5.11
              - title: sequence 003
              - title: sequence 4
              - title: stupid id 3cat
              - title: seasonless episode e01
    """

    def test_id_types(self, execute_task):
        task = execute_task('all_types')
        for entry in task.entries:
            assert entry['series_name'], '%s not parsed by series plugin' % entry['title']
            assert entry['series_id_type'] in entry['series_name']


class TestCaseChange(object):
    config = """
        templates:
          global:
            parsing:
              series: {{parser}}
        tasks:
          first:
            mock:
              - title: theshow s02e04
            series:
              - TheShow
          second:
            mock:
              - title: thEshoW s02e04 other
            series:
              - THESHOW
    """

    def test_case_change(self, execute_task):
        task = execute_task('first')
        # Make sure series_name uses case from config, make sure episode is accepted
        assert task.find_entry('accepted', title='theshow s02e04', series_name='TheShow')
        task = execute_task('second')
        # Make sure series_name uses new case from config, make sure ep is rejected because we have a copy
        assert task.find_entry('rejected', title='thEshoW s02e04 other', series_name='THESHOW')


class TestInvalidSeries(object):
    config = """
        templates:
          global:
            parsing:
              series: {{parser}}
        tasks:
          blank:
            mock:
              - title: whatever
            series:
              - '':
                  quality: 720p
    """

    def test_blank_series(self, execute_task):
        """Make sure a blank series doesn't crash."""
        task = execute_task('blank')
        assert not task.aborted, 'Task should not have aborted'


class TestDoubleEps(object):
    config = """
        templates:
          global:
            parsing:
              series: {{parser}}
        tasks:
          test_double1:
            mock:
              - title: double S01E02-E03
            series:
              - double
          test_double2:
            mock:
              - title: double S01E03
            series:
              - double
    """

    def test_double(self, execute_task):
        # First should be accepted
        task = execute_task('test_double1')
        assert task.find_entry('accepted', title='double S01E02-E03')

        # We already got ep 3 as part of double, should not be accepted
        task = execute_task('test_double2')
        assert not task.find_entry('accepted', title='double S01E03')


class TestAutoLockin(object):
    config = """
        templates:
          global:
            parsing:
              series: {{parser}}
            series:
            - FooBar
            - BarFood
        tasks:
          try_date_1:
            mock:
            - title: FooBar 2012-10-10 HDTV
          lock_ep:
            mock:
            - title: FooBar S01E01 HDTV
            - title: FooBar S01E02 HDTV
            - title: FooBar S01E03 HDTV
          try_date_2:
            mock:
            - title: FooBar 2012-10-11 HDTV
          test_special_lock:
            mock:
            - title: BarFood christmas special HDTV
            - title: BarFood easter special HDTV
            - title: BarFood haloween special HDTV
            - title: BarFood bad special HDTV
          try_reg:
            mock:
            - title: BarFood S01E01 HDTV
            - title: BarFood 2012-9-9 HDTV

    """

    def test_ep_lockin(self, execute_task):
        task = execute_task('try_date_1')
        assert task.find_entry('accepted', title='FooBar 2012-10-10 HDTV'), \
            'dates should be accepted before locked in on an identifier type'
        task = execute_task('lock_ep')
        assert len(task.accepted) == 3, 'All ep mode episodes should have been accepted'
        task = execute_task('try_date_2')
        assert not task.find_entry('accepted', title='FooBar 2012-10-11 HDTV'), \
            'dates should not be accepted after series has locked in to ep mode'

    def test_special_lock(self, execute_task):
        """Make sure series plugin does not lock in to type 'special'"""
        task = execute_task('test_special_lock')
        assert len(task.accepted) == 4, 'All specials should have been accepted'
        task = execute_task('try_reg')
        assert len(task.accepted) == 2, 'Specials should not have caused episode type lock-in'


class TestReruns(object):
    config = """
        templates:
          global:
            parsing:
              series: {{parser}}
        tasks:
          one_accept:
            mock:
            - title: the show s01e01
            - title: the show s01e01 different
            series:
            - the show
            rerun: 2
            mock_output: yes
    """

    def test_one_accept(self, execute_task):
        task = execute_task('one_accept')
        assert len(task.mock_output) == 1, \
            'should have accepted once!: %s' % ', '.join(e['title'] for e in task.mock_output)


class TestSpecials(object):
    config = """
        templates:
          global:
            parsing:
              series: {{parser}}
        tasks:
          preferspecials:
            mock:
            - title: the show s03e04 special
            series:
            - the show:
                prefer_specials: True

          nopreferspecials:
            mock:
            - title: the show s03e05 special
            series:
            - the show:
                prefer_specials: False

          assumespecial:
            mock:
            - title: the show SOMETHING
            series:
            - the show:
                assume_special: True

          noassumespecial:
            mock:
            - title: the show SOMETHING
            series:
            - the show:
                assume_special: False
                
          special_looks_like_season_pack:
            mock:
            - title: Doctor.Who.S07.Special.The.Science.of.Doctor.Who.WS.XviD-Flexget
            series:
            - Doctor Who
            
    """

    def test_prefer_specials(self, execute_task):
        # Test that an entry matching both ep and special is flagged as a special when prefer_specials is True
        task = execute_task('preferspecials')
        entry = task.find_entry('accepted', title='the show s03e04 special')
        assert entry.get('series_id_type') == 'special', 'Entry which should have been flagged a special was not.'

    def test_not_prefer_specials(self, execute_task):
        # Test that an entry matching both ep and special is flagged as an ep when prefer_specials is False
        task = execute_task('nopreferspecials')
        entry = task.find_entry('accepted', title='the show s03e05 special')
        assert entry.get('series_id_type') != 'special', 'Entry which should not have been flagged a special was.'

    def test_assume_special(self, execute_task):
        # Test that an entry with no ID found gets flagged as a special and accepted if assume_special is True
        task = execute_task('assumespecial')
        entry = task.find_entry(title='the show SOMETHING')
        assert entry.get('series_id_type') == 'special', 'Entry which should have been flagged as a special was not.'
        assert entry.accepted, 'Entry which should have been accepted was not.'

    def test_not_assume_special(self, execute_task):
        # Test that an entry with no ID found does not get flagged as a special and accepted if assume_special is False
        task = execute_task('noassumespecial')
        entry = task.find_entry(title='the show SOMETHING')
        assert entry.get('series_id_type') != 'special', 'Entry which should not have been flagged as a special was.'
        assert not entry.accepted, 'Entry which should not have been accepted was.'

    def test_special_looks_like_a_season_pack(self, execute_task):
        """Make sure special episodes are not being parsed as season packs"""
        task = execute_task('special_looks_like_season_pack')
        entry = task.find_entry(title='Doctor.Who.S07.Special.The.Science.of.Doctor.Who.WS.XviD-Flexget')
        assert entry.get('series_id_type') == 'special', 'Entry should have been flagged as a special'
        assert not entry['season_pack'], 'Entry should not have been flagged as a season pack'
        assert entry.accepted, 'Entry which should not have been accepted was.'


class TestAlternateNames(object):
    config = """
        templates:
          global:
            parsing:
              series: {{parser}}
        tasks:
          alternate_name:
            series:
              - Some Show:
                  begin: S01E01
                  alternate_name: Other Show
          another_alternate_name:
            series:
              - Some Show:
                  alternate_name: Good Show
          set_other_alternate_name:
            mock:
              - title: Third.Show.S01E01
              - title: Other.Show.S01E01
            series:
              - Some Show:
                  alternate_name: Third Show
            rerun: 0
          duplicate_names_in_different_series:
            series:
              - First Show:
                 begin: S01E01
                 alternate_name: Third Show
              - Second Show:
                 begin: S01E01
                 alternate_name: Third Show
    """

    def test_set_alternate_name(self, execute_task):
        # Tests that old alternate names are not kept in the database.
        task = execute_task('alternate_name')
        task = execute_task('set_other_alternate_name')
        assert task.find_entry('accepted', title='Third.Show.S01E01'), \
            'A new alternate name should have been associated with the series.'
        assert task.find_entry('undecided', title='Other.Show.S01E01'), \
            'The old alternate name for the series is still present.'

    def test_duplicate_alternate_names_in_different_series(self, execute_task):
        with pytest.raises(TaskAbort) as ex:
            execute_task('duplicate_names_in_different_series')
        # only test that the reason is about alternate names, not which names.
        reason = 'Error adding alternate name'
        assert ex.value.reason[:27] == reason, \
            'Wrong reason for task abortion. Should be about duplicate alternate names.'

    # Test the DB behaves like we expect ie. alternate names cannot
    def test_alternate_names_are_removed_from_db(self, execute_task):
        from flexget.manager import Session
        with Session() as session:
            execute_task('alternate_name')
            # test the current state of alternate names
            assert len(session.query(db.AlternateNames).all()) == 1, 'There should be one alternate name present.'
            assert session.query(db.AlternateNames).first().alt_name == 'Other Show', \
                'Alternate name should have been Other Show.'

            # run another task that overwrites the alternate names
            execute_task('another_alternate_name')
            assert len(session.query(db.AlternateNames).all()) == 1, \
                'The old alternate name should have been removed from the database.'
            assert session.query(db.AlternateNames).first().alt_name == 'Good Show', \
                'The alternate name in the database should be the new one, Good Show.'


class TestCLI(object):
    config = """
        templates:
          global:
            parsing:
              series: {{parser}}
        tasks:
          learn_series:
            series:
            - Some Show
            - Other Show
            mock:
            - title: Some Series S01E01
            - title: Other Series S01E02
    """

    def test_series_list(self, manager, execute_task):
        """Very rudimentary test, mostly makes sure this doesn't crash."""
        execute_task('learn_series')
        options = get_parser().parse_args(['series', 'list', '--porcelain'])
        buffer = StringIO()
        with capture_output(buffer, loglevel='error'):
            manager.handle_cli(options=options)
        lines = buffer.getvalue().split('\n')
        assert all(any(line.lstrip().startswith(series) for line in lines) for series in ['Some Show', 'Other Show'])


class TestSeriesRemove(object):
    config = """
        templates:
          global:
            parsing:
              series: {{parser}}
        tasks:
          get_episode:
            seen: local
            series:
            - My Show
            mock:
            - title: My Show S01E01 1080p
            - title: My Show S01E01 720p
          remove_episode:
            seen: no
            mock:
            - title: My Show S01E01
              series_name: My Show
              series_id: S01E01
            accept_all: yes
            series_remove: yes
    """

    def test_remove_episode(self, execute_task):
        task = execute_task('get_episode')
        assert len(task.accepted) == 1
        first_rls = task.accepted[0]
        task = execute_task('get_episode')
        assert not task.accepted, 'series plugin duplicate blocking not working?'
        task = execute_task('remove_episode')
        task = execute_task('get_episode')
        assert len(task.accepted) == 1, 'new release not accepted after forgetting ep'
        assert task.accepted[0] != first_rls, 'same release accepted on second run'


class TestSeriesSeasonPack(object):
    _config = """
      templates:
        global:
          parsing:
            series: internal
          series:
          - foo:
              season_packs: yes
          - bar:
              season_packs: yes
              tracking: backfill
          - baz:
              season_packs: 3
          - boo:
              season_packs: always
          - bla:
              season_packs: only
          - bro:
              season_packs:
                threshold: 1
                reject_eps: yes
      tasks:
        multiple_formats:
          mock:
          - title: foo.s01.720p-flexget
          - title: foo.2xALL.720p-flexget
        foo_s01:
          mock:
          - title: foo.s01.720p-flexget
        foo_s02:
          mock:
          - title: foo.s02.720p-flexget
        foo_s03:
          mock:
          - title: foo.s03.720p-flexget
        foo_s01ep1:
          mock:
          - title: foo.s01e1.720p-flexget
        foo_s02ep1:
          mock:
          - title: foo.s02e1.720p-flexget
        season_pack_priority:
          mock:
          - title: foo.s01e1.720p-flexget
          - title: foo.s01e2.720p-flexget
          - title: foo.s01e3.720p-flexget
          - title: foo.s01e4.720p-flexget
          - title: foo.s01e5.720p-flexget
          - title: foo.s01.720p-flexget
        respect_begin:
          series:
          - bar:
              begin: s02e01
              season_packs: yes
          mock:
          - title: bar.s01.720p-flexget
          - title: bar.s02.720p-flexget
        several_seasons:
          mock:
          - title: foo.s03.720p-flexget
          - title: foo.s07.720p-flexget
          - title: foo.s03.1080p-flexget
          - title: foo.s06.720p-flexget
          - title: foo.s09.720p-flexget
        test_backfill_1:
          mock:
          - title: bar.s03.720p-flexget
        test_backfill_2:
          mock:
          - title: bar.s02.720p-flexget
        test_backfill_3:
          mock:
          - title: bar.s03e01.720p-flexget
        test_backfill_4:
          mock:
          - title: bar.s02e01.1080p-flexget
        test_specific_season_pack_threshold_1:
          mock:
          - title: baz.s01e01.720p-flexget
          - title: baz.s01e02.720p-flexget
          - title: baz.s01e03.720p-flexget
        test_specific_season_pack_threshold_2:
          mock:
          - title: baz.s01.720p-flexget
        test_specific_season_pack_threshold_3:
          mock:
          - title: baz.s01e01.720p-flexget
          - title: baz.s01e02.720p-flexget
          - title: baz.s01e03.720p-flexget
          - title: baz.s01e04.720p-flexget
        test_always_get_season_pack_1:
          mock:
          - title: boo.s01e01.720p-flexget
          - title: boo.s01e02.720p-flexget
          - title: boo.s01e03.720p-flexget
          - title: boo.s01e04.720p-flexget
        test_always_get_season_pack_2:
          mock:
          - title: boo.s01.720p-flexget
        test_only_get_season_packs:
          mock:
          - title: bla.s01.720p-flexget
          - title: bla.s02e01.720p-flexget
        test_proper_season_pack:
          mock:
          - title: foo.s01.720p-flexget
          - title: foo.s01.720p.proper-flexget
        test_proper_season_pack_2:
          mock:
          - title: foo.s01.720p-flexget
        test_proper_season_pack_3:
          mock:
          - title: foo.s01.720p.proper-flexget
        test_all_series:
          mock:
          - title: show.name.s01.720p.HDTV-Group
          all_series:
            season_packs: yes
        test_with_dict_config_1:
          mock:
          - title: bro.s01e01.720p.HDTV-Flexget
          - title: bro.s01.720p.HDTV-Flexget
        test_with_dict_config_2:
          mock:
          - title: bro.s02.720p.HDTV-Flexget
          
    """

    @pytest.fixture()
    def config(self):
        """Overrides outer config fixture since season pack support does not work with guessit parser"""
        return self._config

    def test_season_pack_simple(self, execute_task):
        task = execute_task('foo_s01')
        assert len(task.accepted) == 1

    def test_basic_tracking(self, execute_task):
        task = execute_task('foo_s01')
        assert len(task.accepted) == 1

        task = execute_task('foo_s01ep1')
        assert len(task.accepted) == 0

        task = execute_task('foo_s02ep1')
        assert len(task.accepted) == 1

    def test_season_pack_takes_priority(self, execute_task):
        task = execute_task('season_pack_priority')
        assert len(task.accepted) == 1
        entry = task.find_entry(title='foo.s01.720p-flexget')
        assert entry.accepted

    def test_respect_begin(self, execute_task):
        task = execute_task('respect_begin')
        assert len(task.accepted) == 1
        entry = task.find_entry(title='bar.s02.720p-flexget')
        assert entry.accepted

    def test_tracking_rules_old_eps(self, execute_task):
        task = execute_task('foo_s01')
        assert len(task.accepted) == 1

        task = execute_task('foo_s02')
        assert len(task.accepted) == 1

        task = execute_task('foo_s01ep1')
        assert not task.accepted

    def test_tracking_rules_old_season(self, execute_task):
        task = execute_task('foo_s02')
        assert len(task.accepted) == 1

        task = execute_task('foo_s01')
        assert not task.accepted

    def test_tracking_rules_new_season(self, execute_task):
        task = execute_task('foo_s01')
        assert len(task.accepted) == 1

        task = execute_task('foo_s03')
        assert not task.accepted

    def test_several_seasons(self, execute_task):
        task = execute_task('several_seasons')
        assert len(task.accepted) == 4

    def test_multiple_formats(self, execute_task):
        task = execute_task('multiple_formats')
        assert len(task.accepted) == 2

    def test_backfill(self, execute_task):
        task = execute_task('test_backfill_1')
        assert len(task.accepted) == 1

        task = execute_task('test_backfill_2')
        assert len(task.accepted) == 1

        task = execute_task('test_backfill_3')
        assert not task.accepted

        task = execute_task('test_backfill_4')
        assert not task.accepted

    def test_default_threshold(self, execute_task):
        task = execute_task('foo_s01ep1')
        assert len(task.accepted) == 1

        task = execute_task('foo_s01')
        assert len(task.accepted) == 0

    def test_specific_season_pack_threshold_positive(self, execute_task):
        task = execute_task('test_specific_season_pack_threshold_1')
        assert len(task.accepted) == 3

        task = execute_task('test_specific_season_pack_threshold_2')
        assert len(task.accepted) == 1

    def test_specific_season_pack_threshold_negative(self, execute_task):
        task = execute_task('test_specific_season_pack_threshold_3')
        assert len(task.accepted) == 4

        task = execute_task('test_specific_season_pack_threshold_2')
        assert not task.accepted

    def test_loose_threshold(self, execute_task):
        task = execute_task('test_always_get_season_pack_1')
        assert len(task.accepted) == 4

        task = execute_task('test_always_get_season_pack_2')
        assert len(task.accepted) == 1

    def test_exclusive(self, execute_task):
        task = execute_task('test_only_get_season_packs')
        assert len(task.accepted) == 1
        entry = task.find_entry(title='bla.s01.720p-flexget')
        assert entry.accepted

    def test_proper_season_pack(self, execute_task):
        """Series plugin: proper available immediately"""
        task = execute_task('test_proper_season_pack')
        assert task.find_entry('accepted', title='foo.s01.720p.proper-flexget')

    def test_proper_season_pack_2(self, execute_task):
        """Series plugin: proper available immediately"""
        task = execute_task('test_proper_season_pack_2')
        assert task.find_entry('accepted', title='foo.s01.720p-flexget')

        task = execute_task('test_proper_season_pack_3')
        assert task.find_entry('accepted', title='foo.s01.720p.proper-flexget')

    def test_all_series(self, execute_task):
        task = execute_task('test_all_series')
        assert task.find_entry('accepted', title='show.name.s01.720p.HDTV-Group')

    def test_advanced_config(self, execute_task):
        task = execute_task('test_with_dict_config_1')
        assert not task.find_entry('accepted', title='bro.s01e01.720p.HDTV-Flexget')
        assert task.find_entry('accepted', title='bro.s01.720p.HDTV-Flexget')

        execute_task('test_with_dict_config_2',
                     options={'inject': [Entry(title='bro.s02e01.720p.HDTV-Flexget', url='')],
                              'immortal': True})

        task = execute_task('test_with_dict_config_2')
        assert task.find_entry('accepted', title='bro.s02.720p.HDTV-Flexget')


class TestSeriesDDAudio(object):
    _config = """
      templates:
        global:
          parsing:
            series: internal
      tasks:
        min_quality:
          mock:
            - {title: 'MinQATest.S01E01.720p.XViD.DD5.1-FlexGet'}
            - {title: 'MinQATest.S01E01.720p.XViD.DDP5.1-FlexGet'}
          series:
            - MinQATest:
                quality: ">dd5.1"

        max_quality:
          mock:
            - {title: 'MaxQATest.S01E01.720p.XViD.DD5.1-FlexGet'}
            - {title: 'MaxQATest.S01E01.720p.XViD.DD+5.1-FlexGet'}
          series:
            - MaxQATest:
                quality: "<=dd5.1"

        test_channels:
          mock:
            - {title: 'Channels.S01E01.1080p.HDTV.DD+2.0-FlexGet'}
            - {title: 'Channels.S01E01.1080p.HDTV.DD+5.1-FlexGet'}
            - {title: 'Channels.S01E01.1080p.HDTV.DD+7.1-FlexGet'}
          series:
            - Channels:
                quality: dd+5.1


    """

    @pytest.fixture()
    def config(self):
        """Overrides outer config fixture since DD+ and arbitrary channels support does not work with guessit parser"""
        return self._config

    def test_min_quality(self, execute_task):
        """Series plugin: min_quality"""
        task = execute_task('min_quality')
        assert task.find_entry('accepted', title='MinQATest.S01E01.720p.XViD.DDP5.1-FlexGet'), \
            'MinQATest.S01E01.720p.XViD.DDP5.1-FlexGet should have been accepted'
        assert len(task.accepted) == 1, 'should have accepted only two'

    def test_max_quality(self, execute_task):
        """Series plugin: max_quality"""
        task = execute_task('max_quality')
        assert task.find_entry('accepted', title='MaxQATest.S01E01.720p.XViD.DD5.1-FlexGet'), \
            'MaxQATest.S01E01.720p.XViD.DD5.1-FlexGet should have been accepted'
        assert len(task.accepted) == 1, 'should have accepted only one'

    def test_channels(self, execute_task):
        """Series plugin: max_quality"""
        task = execute_task('test_channels')
        assert task.find_entry(title='Channels.S01E01.1080p.HDTV.DD+7.1-FlexGet'), \
            'Channels.S01E01.1080p.HDTV.DD+7.1-FlexGet should have been accepted'
        assert len(task.accepted) == 1, 'should have accepted only one'<|MERGE_RESOLUTION|>--- conflicted
+++ resolved
@@ -8,13 +8,10 @@
 
 from flexget.entry import Entry
 from flexget.logger import capture_output
-<<<<<<< HEAD
-from flexget.manager import Session, get_parser
-=======
-from flexget.manager import get_parser
->>>>>>> ccea470b
+from flexget.manager import get_parser, Session
 from flexget.task import TaskAbort
 from flexget.components.series import db
+
 
 def age_series(**kwargs):
     import datetime
