from flexget.components.managed_lists.lists.pending_list.db import PendingListList
from flexget.manager import Session


class TestListInterface:
    config = """
        templates:
          global:
            disable: [seen]

        tasks:
          list_get:
            pending_list: test_list

          list_get_pending:
            pending_list:
              list_name: 'test_list'
              include: 'pending'
               
          list_get_approved:
            pending_list:
              list_name: 'test_list'
              include: 'approved'
               
          list_get_all:
            pending_list:
              list_name: 'test_list'
              include: 'all'
               
          pending_list_add:
            mock:
              - {title: 'title 1', url: "http://mock.url/file1.torrent"}
              - {title: 'title 2', url: "http://mock.url/file2.torrent"}
            accept_all: yes
            list_add:
              - pending_list: test_list

          pending_list_match:
            mock:
              - {title: 'title 1', url: "http://mock.url/file1.torrent"}
              - {title: 'title 2', url: "http://mock.url/file2.torrent"}
              - {title: 'title 3', url: "http://mock.url/file3.torrent"}
            list_match:
              from:
                - pending_list: test_list

    """

    def test_list_add(self, execute_task):
        task = execute_task('pending_list_add')
        assert len(task.entries) == 2

        task = execute_task('list_get')
        assert len(task.entries) == 0

        with Session() as session:
            list = session.query(PendingListList).first()
            assert list
            for entry in list.entries:
                entry.approved = True

        task = execute_task('list_get')
        assert len(task.entries) == 2

    def test_list_match(self, execute_task):
        task = execute_task('pending_list_add')
        assert len(task.entries) == 2

        task = execute_task('pending_list_match')
        assert len(task.accepted) == 0

        with Session() as session:
            list = session.query(PendingListList).first()
            assert list
            for entry in list.entries:
                entry.approved = True

        task = execute_task('list_get')
        assert len(task.entries) == 2

        task = execute_task('pending_list_match')
        assert len(task.accepted) == 2

        task = execute_task('list_get')
        assert len(task.entries) == 0

    def test_list_get_include(self, execute_task):
        task = execute_task('pending_list_add')
        assert len(task.entries) == 2

        with Session() as session:
            entry = session.query(PendingListList).first().entries.first()
            entry.approved = True

<<<<<<< HEAD
        with Session() as session:
            entries = session.query(PendingListList).first().entries.all()
            print(entries)

=======
>>>>>>> a0624fbe
        task = execute_task('list_get_all')
        assert len(task.entries) == 2

        task = execute_task('list_get_pending')
        assert len(task.entries) == 1

        task = execute_task('list_get_approved')
        assert len(task.entries) == 1<|MERGE_RESOLUTION|>--- conflicted
+++ resolved
@@ -92,13 +92,6 @@
             entry = session.query(PendingListList).first().entries.first()
             entry.approved = True
 
-<<<<<<< HEAD
-        with Session() as session:
-            entries = session.query(PendingListList).first().entries.all()
-            print(entries)
-
-=======
->>>>>>> a0624fbe
         task = execute_task('list_get_all')
         assert len(task.entries) == 2
 
