--- conflicted
+++ resolved
@@ -1,14 +1,9 @@
 import copy
-import datetime
 import functools
-<<<<<<< HEAD
-import logging
 import types
-=======
 from enum import Enum
 
 from loguru import logger
->>>>>>> da337d43
 
 from flexget import plugin
 from flexget.utils.lazy_dict import LazyDict, LazyLookup
