--- conflicted
+++ resolved
@@ -7,8 +7,4 @@
 The github actions release job will automatically strip the .dev for release,
 and update the version again for continued development.
 """
-<<<<<<< HEAD
-__version__ = '3.8.dev'
-=======
-__version__ = '3.8.8.dev'
->>>>>>> 1771941e
+__version__ = '3.9.dev'