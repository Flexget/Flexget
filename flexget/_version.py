--- conflicted
+++ resolved
@@ -7,8 +7,4 @@
 The jenkins release job will automatically strip the .dev for release,
 and update the version again for continued development.
 """
-<<<<<<< HEAD
-__version__ = '2.15.3.dev'
-=======
-__version__ = '2.16.0.dev'
->>>>>>> f462bb75
+__version__ = '2.16.0.dev'