--- conflicted
+++ resolved
@@ -7,8 +7,4 @@
 The github actions release job will automatically strip the .dev for release,
 and update the version again for continued development.
 """
-<<<<<<< HEAD
-__version__ = '3.6.dev'
-=======
-__version__ = '3.7.2.dev'
->>>>>>> f3550584
+__version__ = '3.8.dev'