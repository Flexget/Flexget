--- conflicted
+++ resolved
@@ -116,15 +116,7 @@
         return self._name_normalized
 
     def __str__(self):
-<<<<<<< HEAD
-        return '<Series(id=%s,name=%s,identified_by=%s)>' % (
-            self.id,
-            self.name,
-            self.identified_by,
-        )
-=======
-        return f'<Series(id={self.id},name={self.name})>'
->>>>>>> f3550584
+        return f'<Series(id={self.id},name={self.name},identified_by={self.identified_by})>'
 
     def __repr__(self):
         return str(self).encode('ascii', 'replace')
@@ -352,11 +344,7 @@
         )[0]
 
     def __str__(self):
-<<<<<<< HEAD
-        return '<Episode(id=%s,identifier=%s,season=%s,number=%s,identified_by=%s)>' % (
-=======
-        return '<Episode(id={},identifier={},season={},number={})>'.format(
->>>>>>> f3550584
+        return '<Episode(id={},identifier={},season={},number={},identified_by={})>'.format(
             self.id,
             self.identifier,
             self.season,
