--- conflicted
+++ resolved
@@ -697,13 +697,9 @@
     elif thetvdb_id:
         url = TVMAZE_LOOKUP_PATH
         params['thetvdb'] = thetvdb_id
-<<<<<<< HEAD
     if show_name:
         params['q'] = show_name.replace('.', ' ')
-=======
-    else:
-        params['q'] = show_name
->>>>>>> 0b688564
+
         url = TVMAZE_SEARCH_PATH
     return tvmaze_lookup(url, params=params)
 
