--- conflicted
+++ resolved
@@ -61,14 +61,13 @@
         try:
             r = task.requests.get(url)
         except RequestException as e:
-<<<<<<< HEAD
-            log.error("Failed fetching '%s': %s" % (url, e))
+            logger.error("Failed fetching '{}': {}", url, e)
         else:
             rss = feedparser.parse(r.content)
-            log.debug("Raw RSS: %s" % rss)
+            logger.debug('Raw RSS: {}', rss)
 
             if not len(rss.entries):
-                log.info('No results returned')
+                logger.info('No results returned')
 
             for rss_entry in rss.entries:
                 new_entry = Entry()
@@ -80,26 +79,7 @@
                     size = int(rss_entry.enclosures[0]['length'])  # B
                     new_entry['content_size'] = size / (2 ** 20)  # MB
                 entries.append(new_entry)
-=======
-            logger.error("Failed fetching '{}': {}", url, e)
 
-        rss = feedparser.parse(r.content)
-        logger.debug('Raw RSS: {}', rss)
-
-        if not len(rss.entries):
-            logger.info('No results returned')
-
-        for rss_entry in rss.entries:
-            new_entry = Entry()
-
-            for key in list(rss_entry.keys()):
-                new_entry[key] = rss_entry[key]
-            new_entry['url'] = new_entry['link']
-            if rss_entry.enclosures:
-                size = int(rss_entry.enclosures[0]['length'])  # B
-                new_entry['content_size'] = size / (2 ** 20)  # MB
-            entries.append(new_entry)
->>>>>>> 6647a061
         return entries
 
     def search(self, task, entry, config=None):
