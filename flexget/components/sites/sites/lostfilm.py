--- conflicted
+++ resolved
@@ -589,11 +589,7 @@
                 logger.warning('Unsupported series configuration type')
                 return None
         except Exception as e:
-<<<<<<< HEAD
-            logger.warning(f'Error parsing series config: {repr(e):s}')
-=======
             logger.warning(f'Error parsing series config: {e!r:s}')
->>>>>>> 25ecfe65
             names_list = None
 
         return names_list
