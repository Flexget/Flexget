--- conflicted
+++ resolved
@@ -119,14 +119,8 @@
                     e['torrent_availability'] = torrent_availability(
                         e['torrent_seeds'], e['torrent_leeches']
                     )
-<<<<<<< HEAD
                     
                     yield e
-=======
-                    entries.add(e)
-
-        return entries
->>>>>>> 601e210b
 
 
 @event('plugin.register')
