import os

from loguru import logger

from flexget import plugin
from flexget.event import event
from flexget.utils.tools import aggregate_inputs

logger = logger.bind(name='torrent_match')


class TorrentMatchFile:
    def __init__(self, path, size):
        self.path = path
        self.size = size

    def __repr__(self):
<<<<<<< HEAD
        return f"{self.__class__.__name__}(path={str(self.path)}, size={self.size})"
=======
        return f"{self.__class__.__name__}(path={self.path!s}, size={self.size})"
>>>>>>> 25ecfe65


class TorrentMatch:
    """Plugin that attempts to match .torrents to local files"""

    schema = {
        'type': 'object',
        'properties': {
            'what': {
                'type': 'array',
                'items': {
                    'allOf': [
                        {'$ref': '/schema/plugins?phase=input'},
                        {'maxProperties': 1, 'minProperties': 1},
                    ]
                },
            },
            'max_size_difference': {'type': 'string', 'format': 'percent', 'default': '0%'},
        },
        'required': ['what'],
        'additionalProperties': False,
    }

    def get_local_files(self, config, task):
        cwd = os.getcwd()  # save the current working directory
        entries = aggregate_inputs(task, config['what'])
        result = []
        for entry in entries:
            location = entry.get('location')
            if not location or not os.path.exists(location):
                logger.warning('{} is not a local file. Skipping.', entry['title'])
                entry.reject('not a local file')
                continue

            result.append(entry)
            entry['files'] = []

            if os.path.isfile(location):
                entry['files'].append(TorrentMatchFile(location, os.path.getsize(location)))
            else:
                # change working dir to make things simpler
                os.chdir(location)
                # traverse the file tree
                for root, _, files in os.walk('.'):
                    # we only need to iterate over files
                    for f in files:
                        file_path = os.path.join(root, f)
                        # We need normpath to strip out the dot
                        abs_file_path = os.path.normpath(os.path.join(location, file_path))
                        entry['files'].append(
                            TorrentMatchFile(abs_file_path, os.path.getsize(file_path))
                        )

        # restore the working directory
        os.chdir(cwd)

        return result

    # Run last in download phase to make sure we have downloaded .torrent to temp before modify phase
    @plugin.priority(0)
    def on_task_download(self, task, config):
        for entry in task.accepted:
            if 'file' not in entry and 'download' not in task.config:
                # If the download plugin is not enabled, we need to call it to get
                # our temp .torrent files
                plugin.get('download', self).get_temp_files(
                    task, handle_magnets=True, fail_html=True
                )

    def prepare_config(self, config):
        if not isinstance(config['max_size_difference'], float):
            config['max_size_difference'] = float(config['max_size_difference'].rstrip('%'))

        return config

    # Run after 'torrent' plugin, this is not really a modify plugin though, but we need 'torrent' field
    def on_task_modify(self, task, config):
        config = self.prepare_config(config)
        max_size_difference = config['max_size_difference']
        local_entries = self.get_local_files(config, task)

        matched_entries = set()
        for entry in task.accepted:
            if 'torrent' not in entry:
                logger.debug('Skipping entry {} as it is not a torrent file', entry['title'])
                continue

            # Find all files and file sizes in the .torrent.
            torrent_files = []
            for item in entry['torrent'].get_filelist():
                # if torrent is a multi_file, prepend the name
                path = os.path.join(item['path'], item['name'])
                if entry['torrent'].is_multi_file:
                    path = os.path.join(entry['torrent'].name, path)

                torrent_files.append(TorrentMatchFile(path, item['size']))

            # Iterate over the files/dirs from the  what  plugins
            for local_entry in local_entries:
                logger.debug(
                    'Checking local entry {} against {}', local_entry['title'], entry['title']
                )

                local_files = local_entry['files']

                # skip root dir of the local entry if torrent is single file
                has_root_dir = entry['torrent'].is_multi_file and entry['torrent'].name

                if not has_root_dir:  # single-file
                    torrent_file = torrent_files[0]
                    for local_file in local_files:
                        if (
                            torrent_file.path in str(local_file.path)
                            and torrent_file.size == local_file.size
                        ):
                            # if the filename with ext is contained in 'location', we must grab its parent as path
                            if os.path.basename(torrent_file.path) in str(local_entry['location']):
                                entry['path'] = os.path.dirname(local_entry['location'])
                            else:
                                entry['path'] = local_entry['location']
                            logger.debug('Path for {} set to {}', entry['title'], entry['path'])
                            matched_entries.add(entry)
                            break
                else:
                    matches = 0
                    missing_size = 0
                    total_size = 0
                    path = ''

                    candidate_files = []
                    # Find candidate files ie. files whose path contains the torrent name
                    for local_file in local_files:
                        if entry['torrent'].name in str(local_file.path):
                            # we need to find the path that contains the torrent name since it's multi-file
                            if not path:
                                # attempt to extract path from the absolute file path
                                path = local_file.path

                                while entry['torrent'].name in path:
                                    path = os.path.dirname(path)

                            candidate_files.append(local_file)

                    logger.debug('Path for {} will be set to {}', entry['title'], path)

                    for torrent_file in torrent_files:
                        for candidate in candidate_files:
                            if (
                                torrent_file.path in candidate.path
                                and torrent_file.size == candidate.size
                            ):
                                logger.debug(
                                    'Path {} matched local file path {}',
                                    torrent_file.path,
                                    candidate.path,
                                )
                                matches += 1
                                break
                        else:
                            logger.debug('No local paths matched {}', torrent_file.path)
                            missing_size += torrent_file.size
                        total_size += torrent_file.size

                    size_difference = missing_size / total_size * 100
                    # we allow torrents that either match entirely or if the total size difference is below a threshold
                    if matches == len(torrent_files) or max_size_difference >= size_difference:
                        matched_entries.add(entry)
                        # set the path of the torrent entry
                        entry['path'] = path

                        logger.debug('Torrent {} matched path {}', entry['title'], entry['path'])
                        # TODO keep searching for even better matches?
                        break

        for entry in set(task.accepted).difference(matched_entries):
            entry.reject(
                f'No local files matched {100 - max_size_difference}% of the torrent size'
            )


@event('plugin.register')
def register_plugin():
    plugin.register(TorrentMatch, 'torrent_match', api_ver=2)<|MERGE_RESOLUTION|>--- conflicted
+++ resolved
@@ -15,11 +15,7 @@
         self.size = size
 
     def __repr__(self):
-<<<<<<< HEAD
-        return f"{self.__class__.__name__}(path={str(self.path)}, size={self.size})"
-=======
         return f"{self.__class__.__name__}(path={self.path!s}, size={self.size})"
->>>>>>> 25ecfe65
 
 
 class TorrentMatch:
