--- conflicted
+++ resolved
@@ -425,11 +425,7 @@
             if keyword:
                 self.plot_keywords.append(keyword.get('text').lower())
 
-<<<<<<< HEAD
-        genres = (above_the_fold_data.get('genres', {}) or {}).get('genres')
-=======
         genres = (above_the_fold_data.get('genres', {}) or {}).get('genres', [])
->>>>>>> 4159a819
         self.genres = [g['text'].lower() for g in genres]
 
         # Cast section
