--- conflicted
+++ resolved
@@ -191,12 +191,6 @@
             if delete_origin and is_symlink:
                 self.remove_file(source)
 
-<<<<<<< HEAD
-            if delete_origin and is_symlink:
-                self.remove_file(source)
-
-=======
->>>>>>> 25ecfe65
         elif self.is_dir(source):
             base_path: str = parsed_path.joinpath('..').as_posix()
             dir_name: str = parsed_path.name
