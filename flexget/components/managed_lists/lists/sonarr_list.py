--- conflicted
+++ resolved
@@ -62,11 +62,7 @@
         base_url = self.config['base_url']
         port = self.config['port']
         base_path = self.config['base_path']
-<<<<<<< HEAD
-        url = '{}:{}{}/api/v3/{}'.format(base_url, port, base_path, endpoint)
-=======
-        url = f'{base_url}:{port}{base_path}/api/{endpoint}'
->>>>>>> 6b588f32
+        url = f'{base_url}:{port}{base_path}/api/v3/{endpoint}'
         headers = {'X-Api-Key': self.config['api_key']}
         if term:
             url += f'?term={term}'
