import json
from collections.abc import MutableSet
from urllib.parse import quote, urlparse

import requests
from loguru import logger
from requests import RequestException

from flexget import plugin
from flexget.entry import Entry
from flexget.event import event
from flexget.utils.qualities import Requirements

logger = logger.bind(name='radarr')


class RadarrRequestError(Exception):
    def __init__(self, value, logger=logger, **kwargs):
        super().__init__()
        # Value is expected to be a string
        value = str(value)
        self.value = value
        self.logger = logger
        self.kwargs = kwargs

    def __str__(self):
        return self.value


class RadarrMovieAlreadyExistsError(Exception):
    pass


def spec_exception_from_response_ex(radarr_request_ex):
    error_message = None

    if "error_message" in radarr_request_ex.kwargs:
        error_message = radarr_request_ex.kwargs["error_message"]

    if not error_message:
        return None

    if error_message.lower() == "this movie has already been added":
        return RadarrMovieAlreadyExistsError()


def request_get_json(url, headers):
    """Makes a GET request and returns the JSON response"""
    try:
        response = requests.get(url, headers=headers, timeout=10)  # TODO: HANGS HERE
        if response.status_code == 200:
            return response.json()
        else:
            raise RadarrRequestError(
                "Invalid response received from Radarr: %s" % response.content
            )
    except RequestException as e:
        raise RadarrRequestError(f"Unable to connect to Radarr at {url}. Error: {e}")


def request_delete_json(url, headers):
    """Makes a DELETE request and returns the JSON response"""
    try:
        response = requests.delete(url, headers=headers, timeout=10)
        if response.status_code == 200:
            return response.json()
        else:
            raise RadarrRequestError(
                "Invalid response received from Radarr: %s" % response.content
            )
    except RequestException as e:
        raise RadarrRequestError(f"Unable to connect to Radarr at {url}. Error: {e}")


def request_post_json(url, headers, data):
    """Makes a POST request and returns the JSON response"""
    try:
        response = requests.post(url, headers=headers, json=data, timeout=10)
        if response.status_code == 201:
            return response.json()
        else:
            error_message = None
            try:
                json_response = response.json()
                if len(json_response) > 0 and "errorMessage" in json_response[0]:
                    error_message = json_response[0]["errorMessage"]
            except ValueError:
                # Raised by response.json() if JSON couln't be decoded
                logger.error('Radarr returned non-JSON error result: {}', response.content)

            raise RadarrRequestError(
                "Invalid response received from Radarr: %s" % response.content,
                logger,
                status_code=response.status_code,
                error_message=error_message,
            )

    except RequestException as e:
        raise RadarrRequestError(f"Unable to connect to Radarr at {url}. Error: {e}")


def request_put_json(url, headers):
    """Makes a PUT request and returns the JSON response"""
    try:
        response = requests.put(url, headers=headers)
        if response.status_code == 200:
            return response.json()
        else:
            raise RadarrRequestError(
                "Invalid response received from Radarr: %s" % response.content
            )
    except RequestException as e:
        raise RadarrRequestError(f"Unable to connect to Radarr at {url}. Error: {e}")


class RadarrAPIService:
    """Handles all communication with the Radarr REST API"""

    def __init__(self, api_key, base_url, port=None):
        self.api_key = api_key
        parsed_base_url = urlparse(base_url)

        if parsed_base_url.port:
            port = int(parsed_base_url.port)

<<<<<<< HEAD
        self.api_url = "%s://%s:%s%s/api/v3/" % (
=======
        self.api_url = "{}://{}:{}{}/api/".format(
>>>>>>> 6b588f32
            parsed_base_url.scheme,
            parsed_base_url.netloc,
            port,
            parsed_base_url.path,
        )

    def get_profiles(self):
        """Gets all profiles"""
        request_url = self.api_url + "qualityProfile"
        headers = self._default_headers()
        return request_get_json(request_url, headers)

    def get_tags(self):
        """Gets all tags"""
        request_url = self.api_url + "tag"
        headers = self._default_headers()
        return request_get_json(request_url, headers)

    def add_tag(self, label):
        """Adds a tag"""
        request_url = self.api_url + "tag"
        headers = self._default_headers()
        data = {"label": label}
        return request_post_json(request_url, headers, data)

    def get_movies(self):
        """Gets all movies"""
        request_url = self.api_url + "movie"
        headers = self._default_headers()
        return request_get_json(request_url, headers)

    def get_root_folders(self):
        """Gets the root folders"""
        request_url = self.api_url + "rootfolder"
        headers = self._default_headers()
        return request_get_json(request_url, headers)

    def delete_movie(self, movie_id):
        """Deletes a movie provided by its id"""
        request_url = self.api_url + "movie/" + str(movie_id)
        headers = self._default_headers()
        return request_delete_json(request_url, headers)

    def lookup_by_term(self, term):
        """Returns all movies that matches the search term"""
        term = quote(term)
        request_url = self.api_url + "movie/lookup?term=" + term
        headers = self._default_headers()
        return request_get_json(request_url, headers)

    def lookup_by_imdb(self, imdb_id):
        """Returns all movies that matches the imdb id"""
        # TODO: make regexp check that imdb_id really is an IMDB_ID
        request_url = self.api_url + "movie/lookup/imdb?imdbId=" + imdb_id
        headers = self._default_headers()
        return request_get_json(request_url, headers)

    def lookup_by_tmdb(self, tmdb_id):
        """Returns all movies that matches the tmdb id"""
        tmdb_id = int(tmdb_id)
        request_url = self.api_url + "movie/lookup/tmdb?tmdbId=" + str(tmdb_id)
        headers = self._default_headers()
        return request_get_json(request_url, headers)

    def add_movie(
        self,
        title,
        year,
        quality_profile_id,
        title_slug,
        images,
        tmdb_id,
        root_folder_path,
        monitored=True,
        add_options=None,
        tags=(),
    ):
        """Adds a movie"""
        request_url = self.api_url + "movie"
        headers = self._default_headers()
        data = {
            "title": title,
            "year": year,
            "qualityProfileId": quality_profile_id,
            "titleSlug": title_slug,
            "images": images,
            "tmdbId": tmdb_id,
            "rootFolderPath": root_folder_path,
            "monitored": monitored,
            "tags": tags,
        }

        if add_options:
            data["addOptions"] = add_options

        try:
            json_response = request_post_json(request_url, headers, data)
        except RadarrRequestError as ex:
            spec_ex = spec_exception_from_response_ex(ex)
            if spec_ex:
                raise spec_ex
            else:
                raise

        return json_response

    def _default_headers(self):
        """Returns a dictionary with default headers"""
        return {"X-Api-Key": self.api_key}


# Maps (lowercase) Radarr qualities to flexget
# quality reqirement strings
QUALITIES_MAP = {
    "workprint": "workprint",
    "cam": "cam",
    "telesync": "ts",
    "telecine": "tc",
    "dvdscr": "dvdscr",
    "sdtv": "sdtv",
    "dvd": "dvdrip",  # not completely correct
    "dvd-r": "dvdrip",  # not completely correct
    "webdl-480p": "webdl 480p",
    "bluray-480p": "bluray 480p",
    "bluray-576p": "bluray 576p",
    "hdtv-720p": "hdtv 720p",
    "webdl-720p": "webdl 720p",
    "bluray-720p": "bluray 720p",
    "hdtv-1080p": "hdtv 1080p",
    "webdl-1080p": "webdl 1080p",
    "bluray-1080p": "bluray 1080p",
    "remux-1080p": "remux 1080p",
    "hdtv-2160p": "hdtv 2160p",
    "webdl-2160p": "webdl 2160p",
    "bluray-2160p": "bluray 2160p",
    "remux-2160p": "remux 2160p",
    "br-disk": "remux",  # not completely correct
    "raw-hd": "remux",  # not completely correct
    # No idea of how to map these:
    # 'regional': 'UNKNOWN'
}


def radarr_quality_to_flexget_quality_req(radarr_quality):
    """
    Translates the provided Radarr quality string to a Flexget Requirement instance.
    Returns None if translation is unsuccessful
    """

    # QUALITIES_MAP has its keys in lower case
    radarr_quality = radarr_quality.lower()
    if radarr_quality not in QUALITIES_MAP:
        logger.warning(
            "Did not find a suitible translation for Radarr quality '{}'", radarr_quality
        )
        return None

    flexget_quality_req_string = QUALITIES_MAP[radarr_quality]

    try:
        return Requirements(flexget_quality_req_string)
    except ValueError:
        logger.error(
            'Failed to convert {} into a valid quality requirement', flexget_quality_req_string
        )


def get_flexget_qualities(profile, cutoff_only=False):
    quality_requirements = []
    if cutoff_only:
        name = profile["cutoff"]["name"]
        quality_req = radarr_quality_to_flexget_quality_req(name)
        if quality_req:
            quality_requirements.append(quality_req)
    else:
        for quality in profile["items"]:
            if quality["allowed"]:
                name = quality["quality"]["name"]
                quality_req = radarr_quality_to_flexget_quality_req(name)
                if quality_req:
                    quality_requirements.append(quality_req)

    return quality_requirements


class RadarrSet(MutableSet):
    """Accesses the Radarr movies using the provided the config"""

    def __init__(self, config):
        self.config = config
        self.service = RadarrAPIService(config["api_key"], config["base_url"], config["port"])

        # cache tags
        self._tags = None

        # Class member used for caching the items to avoid
        # unnecessary calls to the Radarr API.
        # We use the self.items property to access it.
        # Just set this to None again later to invalidate the cache.
        self._movie_entries = None

    def __iter__(self):
        return iter(self.items)

    def __len__(self):
        return len(self.items)

    def get_tag_ids(self, entry):
        tags_ids = []

        if not self._tags:
            self._tags = {t["label"].lower(): t["id"] for t in self.service.get_tags()}

        for tag in self.config.get("tags", []):
            if isinstance(tag, int):
                # Handle tags by id
                if tag not in self._tags.values():
                    logger.error(
                        'Unable to add tag with id {} to entry {} as the tag does not exist in radarr',
                        entry,
                        tag,
                    )
                    continue
                tags_ids.append(tag)
            else:
                # Handle tags by name
                tag = entry.render(tag).lower()
                found = self._tags.get(tag)
                if not found:
                    logger.verbose('Adding missing tag {} to Radarr', tag)
                    found = self.service.add_tag(tag)["id"]
                    self._tags[tag] = found
                tags_ids.append(found)
        return tags_ids

    def discard(self, entry):
        if not entry:
            return

        matching_entry = self._find_matching_entry(entry)
        if matching_entry:
            movie_id = matching_entry["radarr_id"]
            self.service.delete_movie(movie_id)
            logger.verbose('Removed movie {} from Radarr', matching_entry['title'])
            # Clear the cache
            self._movie_entries = None
        else:
            logger.debug('Could not find any matching movie to remove for entry {}', entry)

    def __ior__(self, other):
        for entry in other:
            self.add(entry)

    def __contains__(self, entry):
        if not entry:
            return False

        matching_entry = self._find_matching_entry(entry)

        return matching_entry is not None

    def add(self, entry):
        # The easiest way to add a movie to Radarr is to
        # first use the lookup API. Using that we will get
        # a json response which gives us most of the input
        # we need for the POST request.
        result = self._lookup_movie(entry.get("title"), entry.get("imdb_id"), entry.get("tmdb_id"))

        if result:
            root_folders = self.service.get_root_folders()
            root_folder_path = root_folders[0]["path"]

            try:
                self.service.add_movie(
                    result["title"],
                    result["year"],
                    self.config.get("profile_id"),
                    result["titleSlug"],
                    result["images"],
                    result["tmdbId"],
                    root_folder_path,
                    monitored=self.config.get('monitored', False),
                    tags=self.get_tag_ids(entry),
                )
                logger.verbose('Added movie {} to Radarr list', result['title'])
            except RadarrMovieAlreadyExistsError:
                logger.warning(
                    'Could not add movie {} because it already exists on Radarr', result['title']
                )
            except RadarrRequestError as ex:
                msg = 'The movie add command raised exception: %s' % ex
                logger.error(msg)
                entry.fail(msg)
        else:
            msg = (
                'The lookup for entry %s did not return any results.Can not add the movie in Radarr.'
                % entry
            )
            logger.verbose(msg)
            entry.fail(msg)

    def _from_iterable(self, it):
        # The following implementation is what's done in every other
        # list plugin. Does not makes sense.
        # As I understand it, it aims to be an override to base class Set._from_iterable.
        # However, thats a classmethod and this does not even match its signature
        # https://blog.devzero.com/2013/01/28/how-to-override-a-class-method-in-python/
        return set(it)

    def get(self, entry):
        # Here we must return a matching entry using the provided the "hint" entry
        # In Radarr's case we will check different movie ids and then resort to name/year.
        return self._find_matching_entry(entry)

    @property
    def items(self):
        """Property that returns all items and only loads them all items when needed"""
        if self._movie_entries is None:
            self._movie_entries = self._get_movie_entries()
        return self._movie_entries

    @property
    def tags(self):
        """Property that returns tag by id"""
        tags_ids = []
        if self._tags is None:
            existing = {t["label"].lower(): t["id"] for t in self.service.get_tags()}
            for tag in self.config_tags:
                tag = tag.lower()
                found = existing.get(tag)
                if not found:
                    logger.verbose('Adding missing tag {}} to Radarr', tag)
                    found = self.service.add_tag(tag)["id"]
                tags_ids.append(found)
            self._tags = tags_ids
        return self._tags

    @property
    def immutable(self):
        # Here we return True if it's not possible to modify the list.
        # Could depends on the configuration (self.config).
        # But as long it's only about movies it should be alright
        # for Radarr
        return False

    @property
    def online(self):
        # Radarr is an online service, so yes...
        return True

    def _find_matching_entry(self, entry):
        """
        Finds a movie by first checking against the ids of the
        provided entry, and if none matches, check by title name

        :returns entry or None
        """
        for movie_entry in self.items:
            # First check if any of the id attributes match
            for id_attribute in ["tmdb_id", "imdb_id", "radarr_id"]:
                if id_attribute in entry and id_attribute in movie_entry:
                    if entry[id_attribute] == movie_entry[id_attribute]:
                        # Perfect match!
                        return movie_entry

            # Then we check if the title matches
            movie_name = entry.get("movie_name")
            movie_year = entry.get("movie_year")
            if movie_name:
                if movie_name.lower() == movie_entry["movie_name"].lower():
                    # The name matches. If we also have a year lets check that as well.
                    if movie_year == movie_entry.get("movie_year", object()):
                        # Movie name and year matches
                        return movie_entry
                    else:
                        # The movie had no year present
                        return movie_entry

            # Last resort is just to compare the title straight off
            title = entry.get("title").lower()
            if title == movie_entry["title"].lower():
                return movie_entry

    def _get_movie_entries(self):
        """
        Returns a collection of Entry instances
        that represents the entries in the Radarr
        movie list

        :returns list of entries
        """
        profiles = self.service.get_profiles()
        movies = self.service.get_movies()

        profile_to_requirement_cache = {}
        entries = []
        for movie in movies:
            if self.config.get("only_monitored") and not movie["monitored"]:
                continue

            quality_requirements = []

            # Check if we should add quality requirement
            if self.config.get("include_data"):
                movie_profile_id = movie["qualityProfileId"]
                for profile in profiles:
                    profile_id = profile["id"]
                    if profile_id == movie_profile_id:
                        if profile_id not in profile_to_requirement_cache:
                            profile_to_requirement_cache[profile_id] = get_flexget_qualities(
                                profile, self.config["only_use_cutoff_quality"]
                            )

                        quality_requirements = profile_to_requirement_cache[profile_id]
                        break

            entry = Entry(
                title=movie["title"],
                url="",
                radarr_id=movie["id"],
                movie_name=movie["title"],
                movie_year=movie["year"],
            )

            # There seem to be a bug in the Radarr API because sometimes
            # the imdbId is omitted in the response. So we can't be sure
            # it's there
            if "imdbId" in movie:
                entry["imdb_id"] = movie["imdbId"]

            if "tmdbId" in movie:
                entry["tmdb_id"] = movie["tmdbId"]

            if len(quality_requirements) > 0:
                entry["quality_req"] = [str(quality_req) for quality_req in quality_requirements]

            entries.append(entry)

        return entries

    # TODO: this fails
    def _lookup_movie(self, title=None, imdb_id=None, tmdb_id=None):
        """
        Uses Radarr's API to lookup a movie, prioritizing IMDB/TMDB
        ids and as a last resort search for the title
        """
        # If the entry has a IMDB id, use that for lookup
        if imdb_id:
            try:
                result = self.service.lookup_by_imdb(imdb_id)
                # lookup_by_imdb returns an empty dictionary in case no match is found
                if result:
                    return result
            except RadarrRequestError as ex:
                logger.error('Radarr IMDB lookup failed: {}', ex)

        # If the entry has a TMDB id, use that for lookup
        if tmdb_id:
            try:
                result = self.service.lookup_by_tmdb(tmdb_id)
                # lookup_by_tmdb returns an empty dictionary in case no match is found
                if result:
                    return result
            except RadarrRequestError as ex:
                logger.error('Radarr TMDB lookup failed: {}', ex)

        # Could not lookup by id. Try to use the title.
        # However, we can only accept any results if it's
        # one item, otherwise we don't know which to select.
        if title:
            try:
                results = self.service.lookup_by_term(title)
                if len(results) > 1:
                    logger.debug(
                        "Radarr lookup for '{}' returned {:d} results. Using the first result '{}'.",
                        title,
                        len(results),
                        results[0]['title'],
                    )
                    return results[0]
            except RadarrRequestError as ex:
                logger.error('Radarr search term lookup failed: {}', ex)


class RadarrList:
    """List plugin for Radarr that also works as an input plugin"""

    schema = {
        "type": "object",
        "properties": {
            "base_url": {"type": "string"},
            "port": {"type": "number", "default": 80},
            "api_key": {"type": "string"},
            "only_monitored": {"type": "boolean", "default": True},
            "include_data": {"type": "boolean", "default": False},
            "only_use_cutoff_quality": {"type": "boolean", "default": False},
            "monitored": {"type": "boolean", "default": True},
            "profile_id": {"type": "integer", "default": 1},
            "tags": {"type": "array", "items": {'type': ['integer', 'string']}},
        },
        "required": ["api_key", "base_url"],
        "additionalProperties": False,
    }

    @staticmethod
    def get_list(config):
        # Called when used as a list plugin
        return RadarrSet(config)

    def on_task_input(self, task, config):
        # Called when used as an input plugin
        return list(RadarrSet(config))


@event("plugin.register")
def register_plugin():
    plugin.register(RadarrList, "radarr_list", api_ver=2, interfaces=["task", "list"])<|MERGE_RESOLUTION|>--- conflicted
+++ resolved
@@ -123,11 +123,7 @@
         if parsed_base_url.port:
             port = int(parsed_base_url.port)
 
-<<<<<<< HEAD
-        self.api_url = "%s://%s:%s%s/api/v3/" % (
-=======
-        self.api_url = "{}://{}:{}{}/api/".format(
->>>>>>> 6b588f32
+        self.api_url = "{}://{}:{}{}/api/v3/".format(
             parsed_base_url.scheme,
             parsed_base_url.netloc,
             port,
